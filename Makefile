.PHONY: all binary ut clean

SRCDIR=calico_kubernetes
BUILD_DIR=build_calico_kubernetes
BUILD_FILES=$(BUILD_DIR)/Dockerfile $(BUILD_DIR)/requirements.txt

default: all
all: binaries test
binaries: binary policy
test: ut

# Build a new docker image to be used by binary or tests
kubernetesbuild.created: $(BUILD_FILES)
	cd $(BUILD_DIR); docker build -t calico/kubernetes-build .
	touch kubernetesbuild.created

binary: kubernetesbuild.created
	mkdir -p dist
	chmod 777 `pwd`/dist

	# Build the kubernetes plugin
	docker run \
	-u user \
	-v `pwd`/calico_kubernetes:/code/calico_kubernetes \
	-v `pwd`/common:/code/common \
	-v `pwd`/dist:/code/dist \
	-e PYTHONPATH=/code \
	calico/kubernetes-build pyinstaller calico_kubernetes/calico_kubernetes.py -a -F -s --clean

policy: kubernetesbuild.created
	mkdir -p policy_agent/dist
	chmod 777 `pwd`/policy_agent/dist

	# Build the kubernetes policy agent
	docker run \
	-u user \
	-v `pwd`/policy_agent:/code/policy_agent \
	-v `pwd`/common:/code/common \
	-v `pwd`/policy_agent/dist:/code/dist \
	-e PYTHONPATH=/code \
	calico/kubernetes-build pyinstaller policy_agent/policy_agent.py -a -F -s --clean

ut: kubernetesbuild.created
<<<<<<< HEAD
	docker run --rm \
	-v `pwd`/calico_kubernetes:/code/calico_kubernetes \
	-v `pwd`/common:/code/common \
	-v `pwd`/nose.cfg:/code/nose.cfg \
=======
	docker run --rm -v `pwd`/calico_kubernetes:/code/calico_kubernetes \
	-v `pwd`/calico_kubernetes/nose.cfg:/code/nose.cfg \
>>>>>>> 7fad7ce4
	calico/kubernetes-build bash -c \
	'>/dev/null 2>&1 & PYTHONPATH=/code \
	nosetests calico_kubernetes/tests -c nose.cfg'

# UT runs on Cicle
ut-circle: binary
	# Can't use --rm on circle
	# Circle also requires extra options for reporting.
	docker run \
<<<<<<< HEAD
	-v `pwd`/calico_kubernetes:/code/calico_kubernetes \
	-v `pwd`/common:/code/common \
	-v `pwd`/nose.cfg:/code/nose.cfg \
	-v $(CIRCLE_TEST_REPORTS):/circle_output \
	-e COVERALLS_REPO_TOKEN=$(COVERALLS_REPO_TOKEN) \
	calico/kubernetes-build bash -c \
	'>/dev/null 2>&1 & PYTHONPATH=/code \
	nosetests calico_kubernetes/tests -c nose.cfg \
=======
	-v `pwd`:/code \
	-v $(CIRCLE_TEST_REPORTS):/circle_output \
	-e COVERALLS_REPO_TOKEN=$(COVERALLS_REPO_TOKEN) \
	calico/kubernetes-build bash -c \
	'>/dev/null 2>&1 & \
	cd calico_kubernetes; nosetests tests -c nose.cfg \
>>>>>>> 7fad7ce4
	--with-xunit --xunit-file=/circle_output/output.xml; RC=$$?;\
	[[ ! -z "$$COVERALLS_REPO_TOKEN" ]] && coveralls || true; exit $$RC'

clean:
	-rm -f *.created
	find . -name '*.pyc' -exec rm -f {} +
	-rm -rf dist
	-rm -rf policy_agent/dist
	-docker rmi -f calico/kubernetes-build
	-docker run -v /var/run/docker.sock:/var/run/docker.sock -v /var/lib/docker:/var/lib/docker --rm martin/docker-cleanup-volumes
<|MERGE_RESOLUTION|>--- conflicted
+++ resolved
@@ -41,15 +41,10 @@
 	calico/kubernetes-build pyinstaller policy_agent/policy_agent.py -a -F -s --clean
 
 ut: kubernetesbuild.created
-<<<<<<< HEAD
 	docker run --rm \
 	-v `pwd`/calico_kubernetes:/code/calico_kubernetes \
 	-v `pwd`/common:/code/common \
-	-v `pwd`/nose.cfg:/code/nose.cfg \
-=======
-	docker run --rm -v `pwd`/calico_kubernetes:/code/calico_kubernetes \
 	-v `pwd`/calico_kubernetes/nose.cfg:/code/nose.cfg \
->>>>>>> 7fad7ce4
 	calico/kubernetes-build bash -c \
 	'>/dev/null 2>&1 & PYTHONPATH=/code \
 	nosetests calico_kubernetes/tests -c nose.cfg'
@@ -59,23 +54,14 @@
 	# Can't use --rm on circle
 	# Circle also requires extra options for reporting.
 	docker run \
-<<<<<<< HEAD
 	-v `pwd`/calico_kubernetes:/code/calico_kubernetes \
 	-v `pwd`/common:/code/common \
 	-v `pwd`/nose.cfg:/code/nose.cfg \
 	-v $(CIRCLE_TEST_REPORTS):/circle_output \
 	-e COVERALLS_REPO_TOKEN=$(COVERALLS_REPO_TOKEN) \
 	calico/kubernetes-build bash -c \
-	'>/dev/null 2>&1 & PYTHONPATH=/code \
-	nosetests calico_kubernetes/tests -c nose.cfg \
-=======
-	-v `pwd`:/code \
-	-v $(CIRCLE_TEST_REPORTS):/circle_output \
-	-e COVERALLS_REPO_TOKEN=$(COVERALLS_REPO_TOKEN) \
-	calico/kubernetes-build bash -c \
-	'>/dev/null 2>&1 & \
+	'>/dev/null 2>&1 & \ 
 	cd calico_kubernetes; nosetests tests -c nose.cfg \
->>>>>>> 7fad7ce4
 	--with-xunit --xunit-file=/circle_output/output.xml; RC=$$?;\
 	[[ ! -z "$$COVERALLS_REPO_TOKEN" ]] && coveralls || true; exit $$RC'
 
