# Copyright 2015 Metaswitch Networks
#
# Licensed under the Apache License, Version 2.0 (the "License");
# you may not use this file except in compliance with the License.
# You may obtain a copy of the License at
#
#     http://www.apache.org/licenses/LICENSE-2.0
#
# Unless required by applicable law or agreed to in writing, software
# distributed under the License is distributed on an "AS IS" BASIS,
# WITHOUT WARRANTIES OR CONDITIONS OF ANY KIND, either express or implied.
# See the License for the specific language governing permissions and
# limitations under the License.
import os
import sys
import json
import logging
import requests
import unittest
import copy

from logging import LogRecord
from docker.errors import APIError
from mock import patch, Mock, MagicMock, call
from netaddr import IPAddress, IPNetwork
from nose.tools import assert_equal, assert_true, assert_false, assert_raises
from nose_parameterized import parameterized
from subprocess import CalledProcessError
<<<<<<< HEAD
from docker.errors import APIError
from calico_kubernetes import calico_kubernetes
from pycalico.datastore import RULES_PATH
from pycalico.datastore_datatypes import Profile, Endpoint, Rule, Rules
=======

from calico_kubernetes import calico_kubernetes, logutils, policy
from pycalico.block import AlreadyAssignedError
from pycalico.datastore import IF_PREFIX, Rule, Rules
from pycalico.datastore_datatypes import Profile, Endpoint
>>>>>>> 7fad7ce4

# noinspection PyProtectedMember
from calico_kubernetes.calico_kubernetes import _log_interfaces, POLICY_ANNOTATION_KEY
from calico_kubernetes.calico_kubernetes import (KUBE_API_ROOT_VAR,
                                                 CALICO_IPAM_VAR,
                                                 KUBE_AUTH_TOKEN_VAR,
                                                 ETCD_AUTHORITY_VAR,
                                                 LOG_LEVEL_VAR,
                                                 DEFAULT_POLICY_VAR)
from calico_kubernetes.logutils import ROOT_LOG_FORMAT, LOG_FORMAT, DOCKER_ID_ROOT_LOG_FORMAT, DOCKER_ID_LOG_FORMAT

# noinspection PyUnresolvedReferences
patch_object = patch.object

TEST_HOST = calico_kubernetes.HOSTNAME
TEST_ORCH_ID = calico_kubernetes.ORCHESTRATOR_ID

_log = logging.getLogger(__name__)

CONFIG = {
    KUBE_API_ROOT_VAR: "",
    KUBE_AUTH_TOKEN_VAR: "",
    CALICO_IPAM_VAR: "true",
    ETCD_AUTHORITY_VAR: "",
    LOG_LEVEL_VAR: "",
    DEFAULT_POLICY_VAR: "",
}

class NetworkPluginTest(unittest.TestCase):

    def setUp(self):
        self.namespace = "testNamespace"
        self.plugin = calico_kubernetes.NetworkPlugin(CONFIG)
        self.plugin.namespace = self.namespace
        self.plugin.profile_name = "test_profile_name"

        # Datastore and Docker Clients should be mocked
        self.m_datastore_client = MagicMock(spec=self.plugin._datastore_client)
        self.plugin._datastore_client = self.m_datastore_client
        self.m_docker_client = MagicMock(spec=self.plugin._docker_client)
        self.plugin._docker_client = self.m_docker_client
        self.plugin.policy_parser = MagicMock(spec=policy.PolicyParser)

    def test_create(self):
<<<<<<< HEAD
        with patch.object(self.plugin, '_configure_interface',
                    autospec=True) as m_configure_interface, \
                patch.object(self.plugin, '_configure_profile',
                    autospec=True) as m_configure_profile, \
                patch('calico_kubernetes.calico_kubernetes._patch_api',
                    autospec=True) as m_patch_api:
            # Set up mock objects
            endpoint = Endpoint(TEST_HOST, TEST_ORCH_ID, '1234', '5678',
                                'active', 'mac')
=======
        """Test Pod Creation Hook"""
        with patch_object(self.plugin, '_configure_interface',
                          autospec=True) as m_configure_interface, \
                patch_object(self.plugin, '_configure_profile',
                             autospec=True) as m_configure_profile:
            # Set up mock objects
            endpoint = Mock()
            endpoint.endpoint_id = "12345abcd_endpoint_id"
>>>>>>> 7fad7ce4
            m_configure_interface.return_value = endpoint

            # Set up args
            namespace = 'ns'
            pod_name = 'pod1'
            docker_id = 123456789101112
            profile_name = 'ns_pod1_123456789101'

            # Call method under test
            self.plugin.create(namespace, pod_name, docker_id)

            # Assert
<<<<<<< HEAD
            self.assertEqual(namespace, self.plugin.namespace)
            self.assertEqual(pod_name, self.plugin.pod_name)
            self.assertEqual(docker_id, self.plugin.docker_id)
=======
            assert_equal(namespace, self.plugin.namespace)
            assert_equal(pod_name, self.plugin.pod_name)
            assert_equal(docker_id, self.plugin.docker_id)
            assert_equal(profile_name, self.plugin.profile_name)
>>>>>>> 7fad7ce4
            m_configure_interface.assert_called_once_with()
            m_configure_profile.assert_called_once_with(endpoint)

    def test_create_error(self):
<<<<<<< HEAD
        with patch.object(self.plugin, '_configure_interface',
                    autospec=True) as m_configure_interface:
=======
        """Test Pod Creation Hook Failure"""
        with patch_object(self.plugin, '_configure_interface',
                          autospec=True) as m_configure_interface:
>>>>>>> 7fad7ce4
            # Set up mock objects
            m_configure_interface.side_effect = CalledProcessError(1,'','')

            # Set up args
            namespace = 'ns'
            pod_name = 'pod1'
            docker_id = 13

            # Call method under test
<<<<<<< HEAD
            self.assertRaises(SystemExit, self.plugin.create, namespace, pod_name, docker_id)
=======
            assert_raises(
                SystemExit, self.plugin.create, namespace, pod_name, docker_id)
>>>>>>> 7fad7ce4

    def test_delete(self):
        """Test Pod Deletion Hook"""
        with patch_object(self.plugin, '_container_remove', autospec=True) as m_container_remove:
            # Set up args
            namespace = 'ns'
            pod_name = 'pod1'
            docker_id = 123456789101112

            # Call method under test
            self.plugin.delete(namespace, pod_name, docker_id)

            # Assert expected output
            m_container_remove.assert_called_once_with()
<<<<<<< HEAD
            self.assertEqual(namespace, self.plugin.namespace)
            self.assertEqual(pod_name, self.plugin.pod_name)
            self.assertEqual(docker_id, self.plugin.docker_id)

    def test_configure_interface(self):
        with patch.object(self.plugin, '_get_container_pid',
                autospec=True) as m_get_container_pid, \
            patch.object(self.plugin, '_delete_docker_interface',
                autospec=True) as m_delete_docker_interface, \
            patch.object(self.plugin, '_datastore_client',
                autospec=True) as m_datastore_client,\
            patch.object(self.plugin, '_container_add',
                autospec=True) as m_container_add, \
            patch.object(self.plugin, '_get_node_ip',
                autospec=True) as m_get_node_ip, \
            patch.object(calico_kubernetes, 'check_call',
                    autospec=True) as m_check_call, \
            patch('calico_kubernetes.calico_kubernetes._patch_api',
                autospec=True) as m_patch_api:
=======
            assert_equal(namespace, self.plugin.namespace)
            assert_equal(pod_name, self.plugin.pod_name)
            assert_equal(docker_id, self.plugin.docker_id)
            assert_equal(profile_name, self.plugin.profile_name)

    def test_delete_error(self):
        """Test Pod Deletion Hook Failure

        If the datastore remove_profile function returns KeyError,
        the profile is not in the datastore. In this instance, Calico
        should Issue warning log, but delete() will not fail.
        """
        with patch_object(self.plugin, '_container_remove', autospec=True) as m_container_remove:
            # Set up mock obj
            self.m_datastore_client.remove_profile.side_effect = KeyError

            # Set up args
            namespace = 'ns'
            pod_name = 'pod1'
            docker_id = 123456789101112
            profile_name = 'ns_pod1_123456789101'

            # Call method under test
            self.plugin.delete(namespace, pod_name, docker_id)

            # If WAD, we don't need to assert anything.
            # If not, primary delete() test will catch errors.

    @patch('__builtin__.print', autospec=True)
    def test_status(self, m_print):
        """Test Pod Status Hook"""
        # Set up args
        namespace = 'ns'
        pod_name = 'pod1'
        docker_id = 123456789101112

        # Call method under test
        endpoint = Endpoint(TEST_HOST, TEST_ORCH_ID, '1234', '5678',
                            'active', 'mac')
        ipv4 = IPAddress('1.1.1.1')
        ipv4_2 = IPAddress('1.1.1.2')
        ipv6 = IPAddress('201:db8::')
        endpoint.ipv4_nets.add(IPNetwork(ipv4))
        endpoint.ipv4_nets.add(IPNetwork(ipv4_2))
        endpoint.ipv6_nets.add(IPNetwork(ipv6))
        self.m_datastore_client.get_endpoint.return_value = endpoint

        json_dict = {
            "apiVersion": "v1beta1",
            "kind": "PodNetworkStatus",
            "ip": "1.1.1.2"
        }

        self.plugin.status(namespace, pod_name, docker_id)
        self.m_datastore_client.get_endpoint.assert_called_once_with(hostname=TEST_HOST,
                                                                     orchestrator_id=TEST_ORCH_ID,
                                                                     workload_id=docker_id)
        m_print.assert_called_once_with(json.dumps(json_dict))

    @patch('__builtin__.print', autospec=True)
    def test_status_host_network(self, m_print):
        """Test Pod Status Hook for Host Networked Pod"""
        # Set up args
        namespace = 'ns'
        pod_name = 'pod1'
        docker_id = 123456789101112
        self.plugin._uses_host_networking = Mock()
        self.plugin._uses_host_networking.return_value = True

        # Call method under test
        assert_raises(SystemExit, self.plugin.status, namespace, pod_name, docker_id)
        assert_false(self.m_datastore_client.get_endpoint.called)

    @patch('__builtin__.print', autospec=True)
    def test_status_no_ip(self, m_print):
        """Test Pod Status Hook: No IP on Endpoint

        Test for sys exit when endpoint ipv4_nets is empty.
        """
        # Set up args
        namespace = 'ns'
        pod_name = 'pod1'
        docker_id = 123456789101112

        # Call method under test
        endpoint = Endpoint(TEST_HOST, TEST_ORCH_ID, '1234', '5678',
                            'active', 'mac')
        endpoint.ipv4_nets = None
        endpoint.ipv6_nets = None
        self.m_datastore_client.get_endpoint.return_value = endpoint

        assert_raises(
            SystemExit, self.plugin.status, namespace, pod_name, docker_id)

        # Prints are read externally. We don't want to print in a fail state.
        assert_false(m_print.called)

    @patch('__builtin__.print', autospec=True)
    def test_status_ep_error(self, m_print):
        """Test Pod Status Hook: Endpoint Retrieval Error

        Test for sys exit when get_endpoint returns an error.
        """
        # Set up args
        namespace = 'ns'
        pod_name = 'pod1'
        docker_id = 123456789101112

        self.m_datastore_client.get_endpoint.side_effect = KeyError

        assert_raises(
            SystemExit, self.plugin.status, namespace, pod_name, docker_id)

        # Prints are read externally. We don't want to print in a fail state.
        assert_false(m_print.called)

    def test_configure_interface(self):
        with patch_object(self.plugin, '_read_docker_ip',
                          autospec=True) as m_read_docker_ip, \
                patch_object(self.plugin, '_get_container_pid', autospec=True) as m_get_container_pid, \
                patch_object(self.plugin, '_delete_docker_interface',
                             autospec=True) as m_delete_docker_interface, \
                patch_object(self.plugin, '_container_add',
                             autospec=True) as m_container_add, \
                patch_object(calico_kubernetes, 'generate_cali_interface_name',
                             autospec=True) as m_generate_cali_interface_name, \
                patch_object(self.plugin, '_get_node_ip',
                             autospec=True) as m_get_node_ip, \
                patch_object(calico_kubernetes, 'check_call',
                             autospec=True) as m_check_call, \
                patch('calico_kubernetes.tests.kube_plugin_test.'
                      'calico_kubernetes._log_interfaces',
                      autospec=True) as _:
>>>>>>> 7fad7ce4
            # Set up mock objects
            m_get_container_pid.return_value = 'container_pid'
            endpoint = Endpoint(TEST_HOST, TEST_ORCH_ID, '1234', '5678',
                                'active', 'mac')
            endpoint.provision_veth = Mock()
            m_container_add.return_value = endpoint

            # Set up args
            self.plugin.pod_name = 'pod1'
            container_name = 'container1'
            self.plugin.docker_id = container_name

            # Call method under test
            return_val = self.plugin._configure_interface()

            # Assert expected calls
            m_get_container_pid.assert_called_once_with(container_name)
            m_container_add.assert_called_once_with('container_pid', 'eth0')
<<<<<<< HEAD
            self.assertEqual(return_val, endpoint)

    def test_container_add(self):
        with patch.object(self.plugin, '_datastore_client',
                autospec=True) as m_datastore_client,\
            patch.object(self.plugin, '_validate_container_state',
                autospec=True) as m_validate_container_state, \
            patch.object(self.plugin, '_read_docker_ip', autospec=True) as m_read_docker_ip, \
            patch.object(self.plugin, '_assign_container_ip', autospec=True) as m_assign_container_ip:
=======
            m_generate_cali_interface_name.assert_called_once_with(
                IF_PREFIX, endpoint.endpoint_id)
            m_get_node_ip.assert_called_once_with()
            m_check_call.assert_called_once_with(
                ['ip', 'addr', 'add', '1.2.3.4' + '/32',
                 'dev', 'interface_name'])
            assert_equal(return_val, endpoint)

    def test_container_add(self):
        with patch_object(self.plugin, '_validate_container_state',
                          autospec=True) as m_validate_container_state, \
                patch('calico_kubernetes.calico_kubernetes.netns.PidNamespace', autospec=True) as m_pid_ns, \
                patch_object(self.plugin, '_assign_container_ip', autospec=True) as m_assign_ip:
>>>>>>> 7fad7ce4
            # Set up mock objs
            self.m_datastore_client.get_endpoint.side_effect = KeyError
            endpoint = Endpoint(TEST_HOST, TEST_ORCH_ID, '1234', '5678',
                                'active', 'mac')
<<<<<<< HEAD
            m_datastore_client.create_endpoint.return_value = endpoint
            m_assign_container_ip.return_value = '1.1.1.1'
=======
            endpoint.provision_veth = Mock()
            endpoint.provision_veth.return_value = 'new_mac'
            self.m_datastore_client.create_endpoint.return_value = endpoint
>>>>>>> 7fad7ce4

            # Set up arguments
            container_name = 'container_name'
            self.plugin.docker_id = container_name
            pid = 'pid'
            ip = IPAddress('1.1.1.1')
            interface = 'eth0'

            m_assign_ip.return_value = ip

            # Call method under test
            return_value = self.plugin._container_add(pid, interface)

            # Assert call parameters
            self.m_datastore_client.get_endpoint.assert_called_once_with(
                hostname=TEST_HOST,
                orchestrator_id=TEST_ORCH_ID,
                workload_id=self.plugin.docker_id
            )
            m_validate_container_state.assert_called_once_with(container_name)
<<<<<<< HEAD
            m_datastore_client.create_endpoint.assert_called_once_with(
                hostname, orchestrator_id, self.plugin.docker_id, ['1.1.1.1']
            )
            self.assertEqual(test_return, endpoint)
=======
            self.m_datastore_client.create_endpoint.assert_called_once_with(TEST_HOST,
                                                                            TEST_ORCH_ID,
                                                                            self.plugin.docker_id,
                                                                            [ip])
            self.m_datastore_client.set_endpoint.assert_called_once_with(
                endpoint)
            endpoint.provision_veth.assert_called_once_with(
                m_pid_ns(pid), interface)

            # Verify method output
            assert_equal(endpoint.mac, 'new_mac')
            assert_equal(return_value, endpoint)

    def test_container_add_create_error(self):
        """Test Endpoint Creation Error in _container_add

        _container_add should release ips and exit when endpoint creation fails.
        """
        with patch_object(self.plugin, '_validate_container_state', autospec=True) as m_validate, \
                patch_object(self.plugin, '_assign_container_ip', autospec=True) as m_assign_ip:

            # Set up mock objs
            self.m_datastore_client.get_endpoint.side_effect = KeyError
            self.m_datastore_client.create_endpoint.side_effect = KeyError

            # Set up arguments
            pid = 'pid'
            ip = IPAddress('1.1.1.1')
            interface = 'eth0'
            m_assign_ip.return_value = ip

            assert_raises(
                SystemExit, self.plugin._container_add, pid, interface)

            # Assert
            self.m_datastore_client.release_ips.assert_called_once_with(
                set([ip]))
            assert_false(self.m_datastore_client.set_endpoint.called)

>>>>>>> 7fad7ce4

    def test_container_add_container_exists(self):
        """
        Test _container_add method when container already exists.

        Expect system exit.
        """
        # Set up arguments
        pid = 'pid'
        interface = 'eth0'

        # Call method under test
        assert_raises(
            SystemExit, self.plugin._container_add, pid, interface)

    @patch('calico_kubernetes.calico_kubernetes.netns.remove_veth', autospec=True)
    def test_container_remove(self, m_remove_veth):
        # Set up mock objs
        endpoint = Endpoint(TEST_HOST, TEST_ORCH_ID, '1234', '5678',
                            'active', 'mac')
        ipv4 = IPAddress('1.1.1.1')
        ipv6 = IPAddress('201:db8::')
        endpoint.ipv4_nets.add(IPNetwork(ipv4))
        endpoint.ipv6_nets.add(IPNetwork(ipv6))
        self.m_datastore_client.get_endpoint.return_value = endpoint

        # Set up arguments
        self.plugin.docker_id = "abcd"
        hostname = TEST_HOST
        orchestrator_id = TEST_ORCH_ID

        # Call method under test
        self.plugin._container_remove()

        # Assert
        self.m_datastore_client.get_endpoint.assert_called_once_with(
            hostname=hostname,
            orchestrator_id=orchestrator_id,
            workload_id='abcd'
        )

        m_remove_veth.assert_called_once_with(endpoint.name)

    @patch('calico_kubernetes.calico_kubernetes.netns.remove_veth', autospec=True)
    def test_container_remove_with_exceptions(self, m_remove_veth):
        """Test Container Remove Exception Handling

        Failures in remove_veth and remove_workload should gently raise exceptions without exit.
        """
        # Raise errors under test.
        m_remove_veth.side_effect = CalledProcessError(1, '', '')
        self.m_datastore_client.remove_workload.side_effect = KeyError

        self.plugin._container_remove()

    def test_container_remove_no_endpoints(self):
        """
        Test _container_remove when the container does not container any endpoints

        Expect a system exit
        """
        self.m_datastore_client.get_endpoint.side_effect = KeyError

        # Call method under test
        assert_raises(SystemExit, self.plugin._container_remove)

    def test_validate_container_state(self):
        with patch_object(self.plugin, '_get_container_info', autospec=True) as m_get_container_info:
            # Set up mock objs
            info_dict = {'State': {'Running': 1}, 'HostConfig': {'NetworkMode': ''}}
            m_get_container_info.return_value = info_dict

            # Call method under test
            self.plugin._validate_container_state('container_name')

            # Assert
            m_get_container_info.assert_called_once_with('container_name')
            assert_true(info_dict['State']['Running'])
            self.assertNotEqual(info_dict['HostConfig']['NetworkMode'], 'host')

    def test_validate_container_state_not_running(self):
        """
        Test _validate_container_state when the container is not running

        Expect system exit
        """
        with patch_object(self.plugin, '_get_container_info', autospec=True) as m_get_container_info:
            # Set up mock objs
            info_dict = {'State': {'Running': 0}, 'HostConfig': {'NetworkMode': ''}}
            m_get_container_info.return_value = info_dict

            # Call method under test
            assert_raises(SystemExit, self.plugin._validate_container_state,
                              'container_name')

    def test_valdiate_container_state_network_mode_host(self):
        """
        Test _validate_container_state when the network mode is host

        Expect system exit
        """
        with patch_object(self.plugin, '_get_container_info', autospec=True) as m_get_container_info:
            # Set up mock objs
            info_dict = {'State': {'Running': 1}, 'HostConfig': {'NetworkMode': 'host'}}
            m_get_container_info.return_value = info_dict

            # Call method under test
            assert_raises(
                SystemExit, self.plugin._validate_container_state, 'container_name')

    def test_get_container_info(self):
        # Set up args
        container_name = 'container_name'

        # Call method under test
        self.plugin._get_container_info(container_name)

        # Assert
        self.m_docker_client.inspect_container.assert_called_once_with(
            container_name)

    def test_get_container_info_docker_api_error(self):
        # Create mock side effect APIError
        self.m_docker_client.inspect_container.side_effect = APIError(
            'Error', Mock())

        # Set up args
        container_name = 'container_name'

        # Call method under test
        assert_raises(
            SystemExit, self.plugin._get_container_info, container_name)

    def test_get_container_info_404(self):
        """Test 404 error on API Access in _get_container_info

        Method should raise SystemExit when API returns 404
        """
        # Create mock side effect APIError
        response = Mock()
        response.status_code = 404
        self.m_docker_client.inspect_container.side_effect = APIError(
            'Error', response)

        # Set up args
        container_name = 'container_name'

        # Call method under test
        assert_raises(
            SystemExit, self.plugin._get_container_info, container_name)

    def test_get_container_pid(self):
        with patch_object(self.plugin, '_get_container_info', autospec=True) as m_get_container_info:
            # Set up args
            container_name = 'container_name'

            # Call method under test
            self.plugin._get_container_pid(container_name)

            # Assert
            m_get_container_info.assert_called_once_with(container_name)

    def test_assign_container_ip_docker_already_assigned(self):
        """Test Duplicate IP assignment

        When IP is already assigned, assert that all endpoints, ips and profiles are removed.
        """
        with patch.object(self.plugin, "_read_docker_ip") as m_read_ip:

            # Don't use CALICO_IPAM for this test.
            self.plugin.calico_ipam = "false"

            # Mock the Docker IP
            docker_ip = "172.12.23.4"
            m_read_ip.return_value = docker_ip

            # Mock out assignment - already assigned for first call,
            # not assigned on the second.
            self.m_datastore_client.assign_ip.side_effect = iter(
                [AlreadyAssignedError, None])

            endpoint = Mock()
            endpoint.ipv4_nets = [
                IPNetwork("1.1.1.1"), IPNetwork("172.12.23.4")]
            endpoint.profile_ids = ["p1", "p2"]
            self.m_datastore_client.get_endpoints.return_value = [endpoint]

            # Run method under test
            ip = self.plugin._assign_container_ip()

            self.m_datastore_client.get_endpoints.assert_called_once()
            self.m_datastore_client.remove_profile.has_calls([("p1"), ("p2")])
            self.m_datastore_client.release_ips.assert_called_once_with(
                set([docker_ip]))
            self.m_datastore_client.remove_endpoint.assert_called_once_with(
                endpoint)

            # Assert we return the IP we just deleted then readded.
            assert_equal(ip, docker_ip)

    def test_assign_container_ip_assign_error(self):
        """Test assign_container_ip sys exit on Runtime Error

        Assert SystemExit when datastore client fails to allocate IP
        """
        with patch.object(self.plugin, "_read_docker_ip") as m_read_ip:

            # Don't use CALICO_IPAM for this test.
            self.plugin.calico_ipam = "false"

            # Mock the Docker IP
            docker_ip = "172.12.23.4"
            m_read_ip.return_value = docker_ip

            # Mock out assignment - already assigned for first call,
            # not assigned on the second.
            self.m_datastore_client.assign_ip.side_effect = RuntimeError

            # Run method under test
            assert_raises(SystemExit, self.plugin._assign_container_ip)

    def test_assign_container_ipam_succeed(self):
        """Test assign_container_ip with IPAM enabled

        When IPAM is enabled, client should return a list of ips.
        Method should scrape off and return the first ipv4.
        """
        calico_kubernetes.CALICO_IPAM = "true"

        # Mock the Docker IP
        self.plugin.docker_id = "docker_id"
        self.m_datastore_client.auto_assign_ips.return_value = [1, 2], [3, 4]

        ip = self.plugin._assign_container_ip()

        self.m_datastore_client.auto_assign_ips.assert_called_once_with(
            1, 0, "docker_id", None)
        assert_equal(ip, 1)

    def test_assign_container_ipam_error(self):
        # Don't use CALICO_IPAM for this test.
        """Test assign_container_ip IPAM auto assign failure

        Assert SystemExit when datastore client fails to allocate IP
        """
        calico_kubernetes.CALICO_IPAM = "true"

        # Mock the Docker IP
        self.plugin.docker_id = "docker_id"
        self.m_datastore_client.auto_assign_ips.side_effect = RuntimeError

        # Run method under test
        assert_raises(SystemExit, self.plugin._assign_container_ip)

    def test_get_node_ip_no_host_ips(self):
        """
        Test _get_nope_ip when get_host_ip does not return any ips

        Expect system exit
        """
        with patch('calico_kubernetes.calico_kubernetes.get_host_ips',
                   autospec=True) as m_get_host_ips:
            # Set up mock objects
            m_get_host_ips.return_value = ['1.2.3.4','4.2.3.4']

            # Call method under test
            return_val = self.plugin._get_node_ip()

            # Assert
            m_get_host_ips.assert_called_once_with(version=4)
            assert_equal(return_val, '1.2.3.4')

    def test_get_node_ip(self):
        with patch('calico_kubernetes.calico_kubernetes.get_host_ips',
                   autospec=True) as m_get_host_ips:
            # Set up mock objects
            m_get_host_ips.return_value = []

            # Call method under test
            assert_raises(SystemExit, self.plugin._get_node_ip)

    def test_read_docker_ip(self):
        with patch_object(self.plugin, '_get_container_info',
                          autospec=True) as m_get_container_info:
            # Set up mock objects
            m_get_container_info.return_value = {'NetworkSettings': {'IPAddress': '1.2.3.4'}}

            # Call method under test
            return_val = self.plugin._read_docker_ip()

            # Assert
            m_get_container_info.assert_called_once_with(self.plugin.docker_id)
            assert_equal(return_val, IPAddress('1.2.3.4'))

    def test_delete_docker_interface(self):
        with patch_object(calico_kubernetes, 'check_output',
                          autospec=True) as m_check_output, \
                patch_object(self.plugin, '_get_container_pid', autospec=True) as m_get_container_pid:
            # Set up mock objects
            m_get_container_pid.return_value = 'pid'

            # Call method under test
            self.plugin._delete_docker_interface()

            # Assert call list

            m_check_output.assert_has_calls([
                call(['mkdir', '-p', '/var/run/netns']),
                call(['ln', '-s', '/proc/' + 'pid' + '/ns/net', '/var/run/netns/pid']),
                call(['ip', 'netns', 'exec', 'pid', 'ip', 'link', 'del', 'eth0']),
                call(['rm', '/var/run/netns/pid'])
            ], any_order=True)

    def test_configure_profile(self):
<<<<<<< HEAD
        with patch.object(self.plugin, '_datastore_client',
                    autospec=True) as m_datastore_client, \
                patch.object(self.plugin, '_apply_rules',
                    autospec=True) as m_apply_rules:
            # Set up mock objects
            m_datastore_client.profile_exists.return_value = False
            m_datastore_client.append_profiles_to_endpoint = Mock()
=======
        # Set up mock objects
        m_get_namespace_tag = MagicMock(spec=self.plugin._get_namespace_tag)
        m_get_pod_config = MagicMock(spec=self.plugin._get_pod_config)
        m_generate_rules = MagicMock(spec=self.plugin._generate_rules)
        m_apply_tags = MagicMock(spec=self.plugin._apply_tags)
        self.plugin._get_namespace_tag = m_get_namespace_tag
        self.plugin._get_pod_config = m_get_pod_config
        self.plugin._generate_rules = m_generate_rules
        self.plugin._apply_tags = m_apply_tags
        self.m_datastore_client.profile_exists.return_value = False
        m_get_pod_config.return_value = 'pod'
        m_get_namespace_tag.return_value = 'tag'

        # Set up class members
        pod_name = 'pod_name'
        profile_name = 'profile_name'
        self.plugin.pod_name = pod_name
        self.plugin.profile_name = profile_name

        # Mock generation of rules
        expected_rules = Rules(id="id", inbound_rules=[], outbound_rules=[])
        m_generate_rules.return_value = expected_rules

        # Set up args
        endpoint = Endpoint(TEST_HOST, TEST_ORCH_ID, '1234', '5678',
                            'active', 'mac')
>>>>>>> 7fad7ce4

        # Call method under test
        self.plugin._configure_profile(endpoint)

<<<<<<< HEAD
            # Assert
            m_datastore_client.profile_exists.assert_called_once_with(self.plugin.profile_name)
            m_datastore_client.create_profile.assert_called_once_with(self.plugin.profile_name)
            m_apply_rules.assert_called_once_with()
            m_datastore_client.set_profiles_on_endpoint.assert_called_once_with(
                profile_names=[profile_name], endpoint_id=endpoint.endpoint_id)
=======
        # Assert
        self.m_datastore_client.profile_exists.assert_called_once_with(self.plugin.profile_name)
        self.m_datastore_client.create_profile.assert_called_once_with(self.plugin.profile_name, expected_rules)
        m_get_pod_config.assert_called_once_with()
        m_apply_tags.assert_called_once_with('pod')
        self.m_datastore_client.set_profiles_on_endpoint.assert_called_once_with(
        [profile_name], endpoint_id=endpoint.endpoint_id)

    def test_configure_profile_profile_exists(self):
        """
        Test _configure_profile when profile already exists.

        Expect system exit.
        """
        with patch_object(self.plugin, '_get_pod_config',
                          autospec=True) as m_get_pod_config:
            # Set up mock objects
            self.m_datastore_client.profile_exists.return_value = True
            m_get_pod_config.return_value = 'pod'

            # Set up class members
            profile_name = 'profile_name'
            self.plugin.profile_name = profile_name

            # Set up args
            endpoint = Endpoint(TEST_HOST, TEST_ORCH_ID, '1234', '5678',
                                'active', 'mac')

            # Call method under test
            assert_raises(
                SystemExit, self.plugin._configure_profile, endpoint)

            # Assert
            m_get_pod_config.assert_called_once_with()
            self.m_datastore_client.profile_exists.assert_called_once_with(
                profile_name)
            assert_false(self.m_datastore_client.create_profile.called)
>>>>>>> 7fad7ce4

    def test_get_pod_ports(self):
        # Initialize pod dictionary and expected outcome
        pod = {'spec': {'containers': [{'ports': [1, 2, 3]},{'ports': [4, 5]}]}}
        ports = [1, 2, 3, 4, 5]

        # Call method under test
        return_val = self.plugin._get_pod_ports(pod)

        # Assert
        assert_equal(return_val, ports)

    def test_get_pod_ports_no_ports(self):
        """
        Tests for getting ports for a pod, which has no ports.
        Mocks the pod spec reponse from the apiserver such that it
        does not inclue the 'ports' key for each of its containers.
        Asserts not ports are returned and no error is thrown.
        """
        # Initialize pod dictionary and expected outcome
        pod = {'spec': {'containers': [{'':[1, 2, 3]}, {'': [4, 5]}]}}
        ports = []

        # Call method under test
        return_val = self.plugin._get_pod_ports(pod)

        # Assert
        self.assertListEqual(return_val, ports)

<<<<<<< HEAD
    def test_apply_rules(self):
        with patch.object(self.plugin, '_datastore_client',
                    autospec=True) as m_datastore_client:

            # Set up mock objects
            m_profile = Mock()
            m_profile.name = 'name'
            m_datastore_client.get_profile.return_value = m_profile
            m_datastore_client.etcd_client = Mock()
            m_datastore_client.etcd_client.write = Mock()
            rules = Rules(id = m_profile.name,
                          inbound_rules = [Rule(action="allow")],
                          outbound_rules = [Rule(action="allow")])

            self.plugin.profile_name = 'profile-name'
            self.plugin.docker_id = 11111


            # Call method under test
            self.plugin._apply_rules()

            # Assert
            m_datastore_client.get_profile.assert_called_once_with(self.plugin.profile_name)
            m_datastore_client.etcd_client.write.assert_called_once_with(
                RULES_PATH % {"profile_id": 'name'}, rules.to_json()
            )

    def test_apply_rules_profile_not_found(self):
        with patch.object(self.plugin, '_datastore_client', autospec=True) as m_datastore_client:
            m_datastore_client.get_profile.side_effect = KeyError
            self.assertRaises(SystemExit, self.plugin._apply_rules)
=======
    @patch('calico_kubernetes.calico_kubernetes.requests.Session',
           autospec=True)
    @patch('calico_kubernetes.calico_kubernetes.NetworkPlugin._api_root_secure',
           autospec=True)
    @patch('json.loads', autospec=True)
    def test_get_pod_config(self, m_json_load, m_secure, m_session):
        """Test _get_pod_config Success

        Test for correct calls in _get_api_path.
        """
        # Set up class member
        self.plugin.pod_name = 'pod-1'
        self.plugin.namespace = 'a'
        pod1 = '{"metadata": {"namespace": "a", "name": "pod-1"}}'

        # Set up mock objects
        m_secure.return_value = True
        self.plugin.auth_token = 'TOKEN'

        get_obj = Mock()
        get_obj.status_code = 200
        get_obj.text = pod1

        m_session_obj = Mock()
        m_session_obj.headers = Mock()
        m_session_obj.get.return_value = get_obj

        m_session.return_value = m_session_obj
        m_session_obj.__enter__ = Mock(return_value=m_session_obj)
        m_session_obj.__exit__ = Mock(return_value=False)

        # Call method under test
        api_root = "http://kubernetesapi:8080/api/v1/"
        self.plugin.api_root = api_root
        self.plugin._get_pod_config()

        # Assert correct data in calls.
        m_session_obj.headers.update.assert_called_once_with(
            {'Authorization': 'Bearer ' + 'TOKEN'})
        m_session_obj.get.assert_called_once_with(
            api_root + 'namespaces/a/pods/pod-1',
            verify=False)
        m_json_load.assert_called_once_with(pod1)

    @patch('calico_kubernetes.calico_kubernetes.requests.Session',
           autospec=True)
    @patch('calico_kubernetes.calico_kubernetes.NetworkPlugin._api_root_secure',
           autospec=True)
    @patch('json.loads', autospec=True)
    def test_get_pod_config_error(self, m_json_load, m_secure, m_session):
        """Test _get_api_path with API Access Error
        """
        # Set up mock objects
        m_secure.return_value = True
        self.plugin.auth_token = 'TOKEN'

        m_session_obj = Mock()
        m_session_obj.headers = Mock()
        m_session_obj.get.side_effect = BaseException

        m_session.return_value = m_session_obj
        m_session_obj.__enter__ = Mock(return_value=m_session_obj)
        m_session_obj.__exit__ = Mock(return_value=False)

        # Call method under test
        assert_raises(SystemExit, self.plugin._get_pod_config)

    @patch('calico_kubernetes.calico_kubernetes.requests.Session',
           autospec=True)
    @patch('calico_kubernetes.calico_kubernetes.NetworkPlugin._api_root_secure',
           autospec=True)
    @patch('json.loads', autospec=True)
    def test_get_pod_config_response_code(self, m_json_load, m_secure, m_session):
        """Test _get_api_path with incorrect status_code
        """
        # Set up class member
        self.plugin.pod_name = 'pod-1'
        self.plugin.namespace = 'a'
        pod1 = '{"metadata": {"namespace": "a", "name": "pod-1"}}'

        # Set up mock objects
        m_secure.return_value = True
        self.plugin.auth_token = 'TOKEN'

        get_obj = Mock()
        get_obj.status_code = 404

        m_session_obj = Mock()
        m_session_obj.headers = Mock()
        m_session_obj.get.return_value = get_obj

        m_session.return_value = m_session_obj
        m_session_obj.__enter__ = Mock(return_value=m_session_obj)
        m_session_obj.__exit__ = Mock(return_value=False)

        # Call method under test
        assert_raises(SystemExit, self.plugin._get_pod_config)

    def test_generate_rules(self):
        """Test _generate_rules

        Test that label conversion and command parsing works for multiple rules.
        """
        pod = {
                'metadata': {
                    'name': 'name',
                    'namespace': 'ns',
                    'annotations': {
                        POLICY_ANNOTATION_KEY: "allow from label key=value; allow tcp from ports 555,666"
                    }
                  }
              }
        self.plugin.namespace = 'ns'

        # Call method under test.
        return_val = self.plugin._generate_rules(pod)

        # Expected calls
        expected = [call("allow from label key=value"),
                    call(" allow tcp from ports 555,666")]

        # Assert
        assert_equal(self.plugin.policy_parser.parse_line.mock_calls, expected)

    def test_generate_rules_kube_system(self):
        """Test _generate_rules with namespace kube_system

        Test that kube-system overrides rules to allow all
        """
        pod = {
                'metadata': {
                                'name': 'name',
                                'namespace': 'kube-system',
                                'annotations': {
                                    POLICY_ANNOTATION_KEY : "allow from label key=value"
                                }
                }
              }
        self.plugin.namespace = 'kube-system'
        self.plugin.policy_parser.namespace = 'kube-system'

        # Expected result
        allow = [Rule(action="allow")]
        expected = Rules(id=self.plugin.profile_name,
                         inbound_rules=allow,
                         outbound_rules=allow)

        # Call method under test empty annotations/namespace
        return_val = self.plugin._generate_rules(pod)
        assert_equal(return_val, expected)

    def test_generate_rules_allow_all(self):
        """Test _generate_rules with policy "allow"

        Tests that all traffic is allowed when default policy is "allow"
        """
        pod = {
                'metadata': {
                                'name': 'name',
                                'namespace': 'ns'
                }
              }
        self.plugin.namespace = 'ns'
        calico_kubernetes.DEFAULT_POLICY = 'allow'

        # Call method under test empty annotations/namespace
        return_val = self.plugin._generate_rules(pod)

        allow = [Rule(action="allow")]
        expected = Rules(id=self.plugin.profile_name,
                         inbound_rules=allow,
                         outbound_rules=allow)

        # Assert return value is correct.
        assert_equal(return_val, expected)

    def test_generate_rules_ns_iso_override(self):
        """Test _generate_rules with ns_isolation and programmed policy

        Test that ns_isolation is overridden by annotation policy
        """
        pod = {
            'metadata': {
                'name': 'name',
                'namespace': 'ns',
                'annotations': {
                    POLICY_ANNOTATION_KEY: "allow from label key=value"
                }
            }
        }
        self.plugin.namespace = 'ns'
        self.plugin.default_policy = "ns_isolation"

        # Call method under test empty annotations/namespace
        return_val = self.plugin._generate_rules(pod)

        # Assert return value is correct.
        expected = [call("allow from label key=value")]
        assert_equal(self.plugin.policy_parser.parse_line.mock_calls, expected)

        inbound = [self.plugin.policy_parser.parse_line()]
        expected = Rules(id=self.plugin.profile_name,
                         inbound_rules=inbound,
                         outbound_rules=[{'action': 'allow'}])
        assert_equal(return_val, expected)

    def test_generate_rules_ns_isolation(self):
        pod = {'metadata': {'profile': 'name'}}
        self.plugin.default_policy = "ns_isolation"

        # Expected result
        ns_tag = "namespace_%s" % self.plugin.namespace
        inbound = [Rule(action="allow", src_tag=ns_tag)]
        outbound = [Rule(action="allow")]
        expected = Rules(id=self.plugin.profile_name,
                         inbound_rules=inbound,
                         outbound_rules=outbound)

        # Call method under test empty annotations/namespace
        return_val = self.plugin._generate_rules(pod)

        # Assert
        self.assertEqual(return_val, expected)

    def test_generate_rules_annotations(self):
        # Create the pod metadata
        policy = {POLICY_ANNOTATION_KEY: 'allow from label A=B; allow from label C=D'}
        annotations = {'annotations': policy}
        pod = {'metadata': annotations}

        # Mock out the policy parser
        self.plugin.policy_parser = Mock()

        # Call method under test
        self.plugin._generate_rules(pod)

        # Assert
        calls = [call("allow from label A=B"),
                 call(" allow from label C=D")]
        self.plugin.policy_parser.parse_line.assert_has_calls(calls)

    def test_apply_tags(self):
        # Intialize args
        pod = {
            'metadata': {'namespace': 'a', 'labels': {1: 2, "2/3": "4_5"}}}
        self.plugin.namespace = pod['metadata']['namespace']
        self.plugin.profile_name = 'profile_name'

        # Set up mock objs
        m_profile = Mock(spec=Profile, name=self.plugin.profile_name)
        m_profile.tags = set()
        self.m_datastore_client.get_profile.return_value = m_profile

        check_tags = set()
        check_tags.add('namespace_a')
        check_tags.add('a_1_2')
        check_tags.add('a_2_3_4__5')

        # Call method under test
        self.plugin._apply_tags(pod)

        # Assert
        self.m_datastore_client.get_profile.assert_called_once_with(
            self.plugin.profile_name)
        self.m_datastore_client.profile_update_tags.assert_called_once_with(
            m_profile)
        assert_equal(m_profile.tags, check_tags)

    def test_apply_tags_no_labels(self):
        # Intialize args
        pod = {}
        self.plugin.profile_name = 'profile_name'
        self.plugin.namespace = 'ns'
        self.m_datastore_client.get_profile.return_value = Mock()

        # Call method under test
        self.plugin._apply_tags(pod)

        # Assert
        assert_false(self.m_datastore_client.called)

    def test_apply_tags_profile_not_found(self):
        # Intialize args
        pod = {'metadata': {'labels': {1: 1, 2: 2}}}
        profile_name = 'profile_name'

        # Set up mock objs
        self.m_datastore_client.get_profile.side_effect = KeyError

        # Call method under test expecting sys exit
        assert_raises(SystemExit, self.plugin._apply_tags, pod)

    @parameterized.expand([(1234,), ('testNAMESPACE',)])
    def test_log_interfaces(self, ns):
        with patch('calico_kubernetes.tests.kube_plugin_test.'
                   'calico_kubernetes.check_output',
                   autospec=True, return_value='MOCK_OUTPUT') as m_check_output:
            _log.info('Testing namespace %s (type=%s)', ns, type(ns))
            _log_interfaces(ns)

            assert_equal(m_check_output.mock_calls,
                         [
                             call(['ip', 'addr']),
                             call(['ip', 'netns', 'list']),
                             # Check we always pass a string to check_output
                             call(['ip', 'netns', 'exec', str(ns), 'ip', 'addr'])
                         ])

    def test_log_error(self):
        with patch('calico_kubernetes.tests.kube_plugin_test.'
                   'calico_kubernetes.check_output',
                   autospec=True) as m_check_output:
            # Mock to throw Exception
            m_check_output.side_effect = CalledProcessError

            # Call function, assert Exception is caught.
            _log_interfaces("12345")

    @parameterized.expand([
        ('init'),
        ('setup'),
        ('status'),
        ('teardown'),
    ])
    @patch('sys.exit', autospec=True)
    @patch('calico_kubernetes.calico_kubernetes.run')
    @patch('calico_kubernetes.tests.kube_plugin_test.'
           'calico_kubernetes.configure_logger', autospec=True)
    @patch('calico_kubernetes.calico_kubernetes.load_config', autospec=True)
    def test_run_protected(self, m_mode, m_load_config, m_conf_logger, m_run, m_sys_exit):
        """Test global method run_protected

        Ensure code path not broken
        """
        if m_mode == 'init':
            patch_args = [None, m_mode]
        else:
            patch_args = [None, m_mode, 'ns/ns', 'pod/pod', 'id']

        with patch_object(sys, 'argv', patch_args) as m_argv:
            calico_kubernetes.run_protected()

        # Check that the logger was set up; don't care about the details.
        assert_true(len(m_conf_logger.mock_calls) > 0)
        # Check we actually called the work function.
        if m_mode == 'init':
            m_run.assert_called_with(mode=m_mode, namespace=None, pod_name=None, docker_id=None, config=m_load_config())
        else:
            m_run.assert_called_with(mode=m_mode, namespace='ns_ns', pod_name='pod_pod', docker_id='id', config=m_load_config())
        # We should exit without error.
        m_sys_exit.assert_called_with(0)

    @patch('sys.exit', autospec=True)
    @patch('calico_kubernetes.calico_kubernetes.run')
    @patch('calico_kubernetes.tests.kube_plugin_test.'
           'calico_kubernetes.configure_logger', autospec=True)
    @patch('calico_kubernetes.calico_kubernetes.load_config', autospec=True)
    def test_run_protected_sys_exit(self, m_load_config, _, m_run, m_sys_exit):
        """Test run_protected when SystemExit is called"""
        m_run.side_effect = SystemExit(555)

        with patch_object(sys, 'argv', [None, 'status', 'ns/ns', 'pod/pod', 'id']) as m_argv:
            calico_kubernetes.run_protected()

        # We should exit with error.
        m_sys_exit.assert_called_once_with(555)

    @patch('sys.exit', autospec=True)
    @patch('calico_kubernetes.calico_kubernetes.run')
    @patch('calico_kubernetes.tests.kube_plugin_test.'
           'calico_kubernetes.configure_logger', autospec=True)
    def test_run_protected_uncaught(self, _, m_run, m_sys_exit):
        """Test run_protected when uncaught Exception is called"""
        m_run.side_effect = RuntimeError

        with patch_object(sys, 'argv', ["config", 'status', 'ns/ns', 'pod/pod', 'id']) as m_argv:
            calico_kubernetes.run_protected()

        # We should exit with error.
        m_sys_exit.assert_called_once_with(1)

    # mode, namespace, pod_name, docker_id
    @parameterized.expand([
        ('init', None, None, None),
        ('setup', 'ns_ns', 'pod_pod', 'id'),
        ('teardown', 'ns_ns', 'pod_pod', 'id'),
        ('status', 'ns_ns', 'pod_pod', 'id'),
        ('invalid', 'ns_ns', 'pod_pod', 'id'),
    ])
    @patch('calico_kubernetes.calico_kubernetes.NetworkPlugin')
    def test_run(self, m_mode, m_namespace, m_pod_name, m_docker_id, m_plugin):
        """Test run method

        Check for desired calls given a variety of inputs
        """
        calico_kubernetes.run(m_mode, m_namespace, m_pod_name, m_docker_id, CONFIG)
        if m_mode == 'status':
            m_plugin().status.assert_called_once_with(m_namespace, m_pod_name, m_docker_id)
        elif m_mode == 'setup':
            m_plugin().create.assert_called_once_with(m_namespace, m_pod_name, m_docker_id)
        elif m_mode == 'teardown':
            m_plugin().delete.assert_called_once_with(m_namespace, m_pod_name, m_docker_id)
        else:
            assert_false(m_plugin.called)

    @patch('os.path', autospec=True)
    @patch('os.makedirs', autospec=True)
    @patch('calico_kubernetes.logutils.ConcurrentRotatingFileHandler',
           autospec=True)
    @patch('logging.StreamHandler', autospec=True)
    @patch('logging.Formatter', autospec=True)
    def test_configure_logger(self, m_logging_f, m_logging_sh,
                              m_logging_fh, m_os_makedirs, m_os_path):
        """Test configure_logger

        Check calls for valid arguments.
        """
        m_os_path.exists.return_value = False
        m_log = Mock()
        f_handler = Mock()
        s_handler = Mock()
        m_logging_fh.return_value = f_handler
        m_logging_sh.return_value = s_handler

        logutils.configure_logger(logger=m_log,
                                  log_level=logging.DEBUG,
                                  docker_id="abcd1234",
                                  log_format="FORMAT",
                                  log_dir='/mock/')

        m_os_makedirs.assert_called_once_with('/mock/')
        m_logging_fh.assert_called_once_with(filename='/mock/calico.log',
                                             maxBytes=1000000,
                                             backupCount=5)
        m_logging_f.assert_called_once_with("FORMAT")
        m_log.setLevel.assert_called_once_with(logging.DEBUG)

        # Test stdout config calls.
        m_log.addHandler.assert_has_calls([call(f_handler), 
                                           call(s_handler)])

    def test_filter(self):
        """Test filter method for IdentityFilterClass"""
        record = Mock(spec=LogRecord)
        identity_filter = logutils.IdentityFilter("ID")
        test_result = identity_filter.filter(record)

        assert_equal(record.identity, "ID")
        assert_true(test_result)

    def test_api_root_secure_true(self):
        """Test api_root_secure output for https

        Should return True
        """
        self.plugin.api_root = "https://test.com"
        return_val = self.plugin._api_root_secure()
        assert_true(return_val)

    def test_api_root_secure_false(self):
        """Test api_root_secure output for http

        Should return False
        """
        self.plugin.api_root = "http://test.com"
        return_val = self.plugin._api_root_secure()
        assert_false(return_val)

    def test_api_root_secure_error(self):
        """Test api_root_secure output for invalid http(s) scheme

        Should raise SystemExit
        """
        self.plugin.api_root = "invalid"
        assert_raises(SystemExit, self.plugin._api_root_secure)

    @patch("calico_kubernetes.calico_kubernetes.read_config_file", autospec=True)
    @patch("calico_kubernetes.calico_kubernetes.os.environ", autospec=True)
    def test_load_config_no_env(self, m_os_env, m_read_file):
        """test_load_config when no env vars defined

        When no environment varibles are defined, should use
        the file configuration.
        """
        # Mock
        file_resp = {
            ETCD_AUTHORITY_VAR: "etcd-auth",
            KUBE_AUTH_TOKEN_VAR: "kube-auth",
            KUBE_API_ROOT_VAR: "kube-api",
            DEFAULT_POLICY_VAR: "default-policy",
            CALICO_IPAM_VAR: "calico-ipam",
            LOG_LEVEL_VAR: "log-level",
        }
        # Deepcopy so that the original is not modified.
        m_read_file.return_value = copy.deepcopy(file_resp)

        # Mock get() to return default value.
        m_os_env.get.side_effect = lambda x,y: y

        # Call method
        config = calico_kubernetes.load_config()

        # The response should equal the file config.
        file_resp[LOG_LEVEL_VAR] = "LOG-LEVEL"
        assert_equal(config, file_resp)

    @patch("calico_kubernetes.calico_kubernetes.read_config_file", autospec=True)
    @patch("calico_kubernetes.calico_kubernetes.os", autospec=True)
    def test_load_config_env(self, m_os, m_read_file):
        """test_load_config when env vars defined
        """
        # Mock
        file_resp = {
            ETCD_AUTHORITY_VAR: "",
            KUBE_AUTH_TOKEN_VAR: "",
            KUBE_API_ROOT_VAR: "",
            DEFAULT_POLICY_VAR: "",
            CALICO_IPAM_VAR: "",
            LOG_LEVEL_VAR: "",
        }
        m_read_file.return_value = file_resp
        m_os.environ.get.side_effect = lambda x,y: x

        # Call method
        config = calico_kubernetes.load_config()

        # The response should equal the file config.
        expected_resp = {
            ETCD_AUTHORITY_VAR: ETCD_AUTHORITY_VAR,
            KUBE_AUTH_TOKEN_VAR: KUBE_AUTH_TOKEN_VAR,
            KUBE_API_ROOT_VAR: KUBE_API_ROOT_VAR,
            DEFAULT_POLICY_VAR: DEFAULT_POLICY_VAR,
            CALICO_IPAM_VAR: CALICO_IPAM_VAR,
            LOG_LEVEL_VAR: LOG_LEVEL_VAR,
        }
        assert_equal(config, expected_resp)

    @patch("calico_kubernetes.calico_kubernetes.ConfigParser.ConfigParser", autospec=True)
    @patch("calico_kubernetes.calico_kubernetes.os", autospec=True)
    def test_read_config_file(self, m_os, m_parser):
        """test_read_config_file

        Tests reading from config file.
        """
        # Mock
        m_parser().sections.return_value = ["config"]
        m_parser().get.return_value = "default"
        m_os.path.isfile.return_value = True

        # Call method under test
        config = calico_kubernetes.read_config_file()

        # Assert config equal
        expected = {
            ETCD_AUTHORITY_VAR: "default",
            KUBE_AUTH_TOKEN_VAR: "default",
            KUBE_API_ROOT_VAR: "default",
            DEFAULT_POLICY_VAR: "default",
            CALICO_IPAM_VAR: "default",
            LOG_LEVEL_VAR: "default",
        }
        assert_equal(config, expected)

    @patch("calico_kubernetes.calico_kubernetes.ConfigParser.ConfigParser", autospec=True)
    @patch("calico_kubernetes.calico_kubernetes.os", autospec=True)
    def test_read_config_file_invalid(self, m_os, m_parser):
        """test_read_config_file_invalid no config section.

        Invalid config file - no [section]
        """
        # Mock
        m_parser().sections.return_value = []
        m_os.path.isfile.return_value = True

        # Call method under test
        assert_raises(SystemExit, calico_kubernetes.read_config_file)

    @patch("calico_kubernetes.calico_kubernetes.ConfigParser.ConfigParser", autospec=True)
    @patch("calico_kubernetes.calico_kubernetes.os", autospec=True)
    def test_read_config_file_missing(self, m_os, m_parser):
        """test_read_config_file_missing
        """
        # Mock
        m_os.path.isfile.return_value = False

        # Defaults
        defaults = {
            ETCD_AUTHORITY_VAR: "127.0.0.1:2379",
            CALICO_IPAM_VAR: "true",
            KUBE_API_ROOT_VAR: "http://kubernetes-master:8080/api/v1",
            DEFAULT_POLICY_VAR: "allow",
            KUBE_AUTH_TOKEN_VAR: None,
            LOG_LEVEL_VAR: "INFO",
        }

        # Call method under test
        assert_equal(defaults, calico_kubernetes.read_config_file())
>>>>>>> 7fad7ce4
<|MERGE_RESOLUTION|>--- conflicted
+++ resolved
@@ -26,18 +26,12 @@
 from nose.tools import assert_equal, assert_true, assert_false, assert_raises
 from nose_parameterized import parameterized
 from subprocess import CalledProcessError
-<<<<<<< HEAD
+
 from docker.errors import APIError
-from calico_kubernetes import calico_kubernetes
-from pycalico.datastore import RULES_PATH
-from pycalico.datastore_datatypes import Profile, Endpoint, Rule, Rules
-=======
-
 from calico_kubernetes import calico_kubernetes, logutils, policy
 from pycalico.block import AlreadyAssignedError
 from pycalico.datastore import IF_PREFIX, Rule, Rules
 from pycalico.datastore_datatypes import Profile, Endpoint
->>>>>>> 7fad7ce4
 
 # noinspection PyProtectedMember
 from calico_kubernetes.calico_kubernetes import _log_interfaces, POLICY_ANNOTATION_KEY
@@ -72,7 +66,6 @@
         self.namespace = "testNamespace"
         self.plugin = calico_kubernetes.NetworkPlugin(CONFIG)
         self.plugin.namespace = self.namespace
-        self.plugin.profile_name = "test_profile_name"
 
         # Datastore and Docker Clients should be mocked
         self.m_datastore_client = MagicMock(spec=self.plugin._datastore_client)
@@ -82,26 +75,17 @@
         self.plugin.policy_parser = MagicMock(spec=policy.PolicyParser)
 
     def test_create(self):
-<<<<<<< HEAD
+        """Test Pod Creation Hook"""
         with patch.object(self.plugin, '_configure_interface',
                     autospec=True) as m_configure_interface, \
                 patch.object(self.plugin, '_configure_profile',
                     autospec=True) as m_configure_profile, \
                 patch('calico_kubernetes.calico_kubernetes._patch_api',
                     autospec=True) as m_patch_api:
+
             # Set up mock objects
-            endpoint = Endpoint(TEST_HOST, TEST_ORCH_ID, '1234', '5678',
-                                'active', 'mac')
-=======
-        """Test Pod Creation Hook"""
-        with patch_object(self.plugin, '_configure_interface',
-                          autospec=True) as m_configure_interface, \
-                patch_object(self.plugin, '_configure_profile',
-                             autospec=True) as m_configure_profile:
-            # Set up mock objects
-            endpoint = Mock()
+            endpoint = Mock(spec=Endpoint)
             endpoint.endpoint_id = "12345abcd_endpoint_id"
->>>>>>> 7fad7ce4
             m_configure_interface.return_value = endpoint
 
             # Set up args
@@ -114,28 +98,16 @@
             self.plugin.create(namespace, pod_name, docker_id)
 
             # Assert
-<<<<<<< HEAD
-            self.assertEqual(namespace, self.plugin.namespace)
-            self.assertEqual(pod_name, self.plugin.pod_name)
-            self.assertEqual(docker_id, self.plugin.docker_id)
-=======
             assert_equal(namespace, self.plugin.namespace)
             assert_equal(pod_name, self.plugin.pod_name)
             assert_equal(docker_id, self.plugin.docker_id)
-            assert_equal(profile_name, self.plugin.profile_name)
->>>>>>> 7fad7ce4
             m_configure_interface.assert_called_once_with()
             m_configure_profile.assert_called_once_with(endpoint)
 
     def test_create_error(self):
-<<<<<<< HEAD
-        with patch.object(self.plugin, '_configure_interface',
-                    autospec=True) as m_configure_interface:
-=======
         """Test Pod Creation Hook Failure"""
         with patch_object(self.plugin, '_configure_interface',
                           autospec=True) as m_configure_interface:
->>>>>>> 7fad7ce4
             # Set up mock objects
             m_configure_interface.side_effect = CalledProcessError(1,'','')
 
@@ -145,12 +117,8 @@
             docker_id = 13
 
             # Call method under test
-<<<<<<< HEAD
-            self.assertRaises(SystemExit, self.plugin.create, namespace, pod_name, docker_id)
-=======
-            assert_raises(
-                SystemExit, self.plugin.create, namespace, pod_name, docker_id)
->>>>>>> 7fad7ce4
+            assert_raises(SystemExit, self.plugin.create, 
+                          namespace, pod_name, docker_id)
 
     def test_delete(self):
         """Test Pod Deletion Hook"""
@@ -165,31 +133,9 @@
 
             # Assert expected output
             m_container_remove.assert_called_once_with()
-<<<<<<< HEAD
-            self.assertEqual(namespace, self.plugin.namespace)
-            self.assertEqual(pod_name, self.plugin.pod_name)
-            self.assertEqual(docker_id, self.plugin.docker_id)
-
-    def test_configure_interface(self):
-        with patch.object(self.plugin, '_get_container_pid',
-                autospec=True) as m_get_container_pid, \
-            patch.object(self.plugin, '_delete_docker_interface',
-                autospec=True) as m_delete_docker_interface, \
-            patch.object(self.plugin, '_datastore_client',
-                autospec=True) as m_datastore_client,\
-            patch.object(self.plugin, '_container_add',
-                autospec=True) as m_container_add, \
-            patch.object(self.plugin, '_get_node_ip',
-                autospec=True) as m_get_node_ip, \
-            patch.object(calico_kubernetes, 'check_call',
-                    autospec=True) as m_check_call, \
-            patch('calico_kubernetes.calico_kubernetes._patch_api',
-                autospec=True) as m_patch_api:
-=======
             assert_equal(namespace, self.plugin.namespace)
             assert_equal(pod_name, self.plugin.pod_name)
             assert_equal(docker_id, self.plugin.docker_id)
-            assert_equal(profile_name, self.plugin.profile_name)
 
     def test_delete_error(self):
         """Test Pod Deletion Hook Failure
@@ -210,9 +156,6 @@
 
             # Call method under test
             self.plugin.delete(namespace, pod_name, docker_id)
-
-            # If WAD, we don't need to assert anything.
-            # If not, primary delete() test will catch errors.
 
     @patch('__builtin__.print', autospec=True)
     def test_status(self, m_print):
@@ -319,13 +262,14 @@
                 patch('calico_kubernetes.tests.kube_plugin_test.'
                       'calico_kubernetes._log_interfaces',
                       autospec=True) as _:
->>>>>>> 7fad7ce4
+
             # Set up mock objects
             m_get_container_pid.return_value = 'container_pid'
             endpoint = Endpoint(TEST_HOST, TEST_ORCH_ID, '1234', '5678',
                                 'active', 'mac')
             endpoint.provision_veth = Mock()
             m_container_add.return_value = endpoint
+            m_get_node_ip.return_value = "1.2.3.4"
 
             # Set up args
             self.plugin.pod_name = 'pod1'
@@ -338,23 +282,12 @@
             # Assert expected calls
             m_get_container_pid.assert_called_once_with(container_name)
             m_container_add.assert_called_once_with('container_pid', 'eth0')
-<<<<<<< HEAD
-            self.assertEqual(return_val, endpoint)
-
-    def test_container_add(self):
-        with patch.object(self.plugin, '_datastore_client',
-                autospec=True) as m_datastore_client,\
-            patch.object(self.plugin, '_validate_container_state',
-                autospec=True) as m_validate_container_state, \
-            patch.object(self.plugin, '_read_docker_ip', autospec=True) as m_read_docker_ip, \
-            patch.object(self.plugin, '_assign_container_ip', autospec=True) as m_assign_container_ip:
-=======
             m_generate_cali_interface_name.assert_called_once_with(
                 IF_PREFIX, endpoint.endpoint_id)
             m_get_node_ip.assert_called_once_with()
             m_check_call.assert_called_once_with(
                 ['ip', 'addr', 'add', '1.2.3.4' + '/32',
-                 'dev', 'interface_name'])
+                 'dev', 'cali5678'])
             assert_equal(return_val, endpoint)
 
     def test_container_add(self):
@@ -362,19 +295,13 @@
                           autospec=True) as m_validate_container_state, \
                 patch('calico_kubernetes.calico_kubernetes.netns.PidNamespace', autospec=True) as m_pid_ns, \
                 patch_object(self.plugin, '_assign_container_ip', autospec=True) as m_assign_ip:
->>>>>>> 7fad7ce4
             # Set up mock objs
             self.m_datastore_client.get_endpoint.side_effect = KeyError
             endpoint = Endpoint(TEST_HOST, TEST_ORCH_ID, '1234', '5678',
                                 'active', 'mac')
-<<<<<<< HEAD
-            m_datastore_client.create_endpoint.return_value = endpoint
-            m_assign_container_ip.return_value = '1.1.1.1'
-=======
             endpoint.provision_veth = Mock()
             endpoint.provision_veth.return_value = 'new_mac'
             self.m_datastore_client.create_endpoint.return_value = endpoint
->>>>>>> 7fad7ce4
 
             # Set up arguments
             container_name = 'container_name'
@@ -395,12 +322,6 @@
                 workload_id=self.plugin.docker_id
             )
             m_validate_container_state.assert_called_once_with(container_name)
-<<<<<<< HEAD
-            m_datastore_client.create_endpoint.assert_called_once_with(
-                hostname, orchestrator_id, self.plugin.docker_id, ['1.1.1.1']
-            )
-            self.assertEqual(test_return, endpoint)
-=======
             self.m_datastore_client.create_endpoint.assert_called_once_with(TEST_HOST,
                                                                             TEST_ORCH_ID,
                                                                             self.plugin.docker_id,
@@ -440,7 +361,6 @@
                 set([ip]))
             assert_false(self.m_datastore_client.set_endpoint.called)
 
->>>>>>> 7fad7ce4
 
     def test_container_add_container_exists(self):
         """
@@ -755,123 +675,56 @@
             ], any_order=True)
 
     def test_configure_profile(self):
-<<<<<<< HEAD
-        with patch.object(self.plugin, '_datastore_client',
-                    autospec=True) as m_datastore_client, \
-                patch.object(self.plugin, '_apply_rules',
-                    autospec=True) as m_apply_rules:
+        with patch.object(self.plugin, '_get_rules',
+                    autospec=True) as m_get_rules:
             # Set up mock objects
-            m_datastore_client.profile_exists.return_value = False
-            m_datastore_client.append_profiles_to_endpoint = Mock()
-=======
+            self.m_datastore_client.profile_exists.return_value = False
+            self.m_datastore_client.append_profiles_to_endpoint = Mock()
+            m_rules = Mock()
+            m_get_rules.return_value = m_rules
+
+            # Set up args
+            endpoint = Endpoint(TEST_HOST, TEST_ORCH_ID, '1234', '5678',
+                                'active', 'mac')
+
+            # Call method under test
+            self.plugin._configure_profile(endpoint)
+
+            # Assert
+            self.m_datastore_client.profile_exists.assert_called_once_with(self.plugin.profile_name)
+            self.m_datastore_client.create_profile.assert_called_once_with(self.plugin.profile_name, m_rules)
+            m_get_rules.assert_called_once_with()
+            self.m_datastore_client.set_profiles_on_endpoint.assert_called_once_with(
+                [self.plugin.profile_name], endpoint_id=endpoint.endpoint_id)
+
+    def test_configure_profile_profile_exists(self):
+        """
+        Test _configure_profile when profile already exists.
+
+        Expect system exit.
+        """
         # Set up mock objects
-        m_get_namespace_tag = MagicMock(spec=self.plugin._get_namespace_tag)
-        m_get_pod_config = MagicMock(spec=self.plugin._get_pod_config)
-        m_generate_rules = MagicMock(spec=self.plugin._generate_rules)
-        m_apply_tags = MagicMock(spec=self.plugin._apply_tags)
-        self.plugin._get_namespace_tag = m_get_namespace_tag
-        self.plugin._get_pod_config = m_get_pod_config
-        self.plugin._generate_rules = m_generate_rules
-        self.plugin._apply_tags = m_apply_tags
-        self.m_datastore_client.profile_exists.return_value = False
-        m_get_pod_config.return_value = 'pod'
-        m_get_namespace_tag.return_value = 'tag'
+        self.m_datastore_client.profile_exists.return_value = True
 
         # Set up class members
-        pod_name = 'pod_name'
         profile_name = 'profile_name'
-        self.plugin.pod_name = pod_name
         self.plugin.profile_name = profile_name
-
-        # Mock generation of rules
-        expected_rules = Rules(id="id", inbound_rules=[], outbound_rules=[])
-        m_generate_rules.return_value = expected_rules
 
         # Set up args
         endpoint = Endpoint(TEST_HOST, TEST_ORCH_ID, '1234', '5678',
                             'active', 'mac')
->>>>>>> 7fad7ce4
 
         # Call method under test
         self.plugin._configure_profile(endpoint)
 
-<<<<<<< HEAD
-            # Assert
-            m_datastore_client.profile_exists.assert_called_once_with(self.plugin.profile_name)
-            m_datastore_client.create_profile.assert_called_once_with(self.plugin.profile_name)
-            m_apply_rules.assert_called_once_with()
-            m_datastore_client.set_profiles_on_endpoint.assert_called_once_with(
-                profile_names=[profile_name], endpoint_id=endpoint.endpoint_id)
-=======
         # Assert
-        self.m_datastore_client.profile_exists.assert_called_once_with(self.plugin.profile_name)
-        self.m_datastore_client.create_profile.assert_called_once_with(self.plugin.profile_name, expected_rules)
-        m_get_pod_config.assert_called_once_with()
-        m_apply_tags.assert_called_once_with('pod')
+        self.m_datastore_client.profile_exists.assert_called_once_with(
+            profile_name)
+        assert_false(self.m_datastore_client.create_profile.called)
         self.m_datastore_client.set_profiles_on_endpoint.assert_called_once_with(
-        [profile_name], endpoint_id=endpoint.endpoint_id)
-
-    def test_configure_profile_profile_exists(self):
-        """
-        Test _configure_profile when profile already exists.
-
-        Expect system exit.
-        """
-        with patch_object(self.plugin, '_get_pod_config',
-                          autospec=True) as m_get_pod_config:
-            # Set up mock objects
-            self.m_datastore_client.profile_exists.return_value = True
-            m_get_pod_config.return_value = 'pod'
-
-            # Set up class members
-            profile_name = 'profile_name'
-            self.plugin.profile_name = profile_name
-
-            # Set up args
-            endpoint = Endpoint(TEST_HOST, TEST_ORCH_ID, '1234', '5678',
-                                'active', 'mac')
-
-            # Call method under test
-            assert_raises(
-                SystemExit, self.plugin._configure_profile, endpoint)
-
-            # Assert
-            m_get_pod_config.assert_called_once_with()
-            self.m_datastore_client.profile_exists.assert_called_once_with(
-                profile_name)
-            assert_false(self.m_datastore_client.create_profile.called)
->>>>>>> 7fad7ce4
-
-    def test_get_pod_ports(self):
-        # Initialize pod dictionary and expected outcome
-        pod = {'spec': {'containers': [{'ports': [1, 2, 3]},{'ports': [4, 5]}]}}
-        ports = [1, 2, 3, 4, 5]
-
-        # Call method under test
-        return_val = self.plugin._get_pod_ports(pod)
-
-        # Assert
-        assert_equal(return_val, ports)
-
-    def test_get_pod_ports_no_ports(self):
-        """
-        Tests for getting ports for a pod, which has no ports.
-        Mocks the pod spec reponse from the apiserver such that it
-        does not inclue the 'ports' key for each of its containers.
-        Asserts not ports are returned and no error is thrown.
-        """
-        # Initialize pod dictionary and expected outcome
-        pod = {'spec': {'containers': [{'':[1, 2, 3]}, {'': [4, 5]}]}}
-        ports = []
-
-        # Call method under test
-        return_val = self.plugin._get_pod_ports(pod)
-
-        # Assert
-        self.assertListEqual(return_val, ports)
-
-<<<<<<< HEAD
-    def test_apply_rules(self):
+                [self.plugin.profile_name], endpoint_id=endpoint.endpoint_id)
+
+    def test_get_rules(self):
         with patch.object(self.plugin, '_datastore_client',
                     autospec=True) as m_datastore_client:
 
@@ -887,313 +740,19 @@
 
             self.plugin.profile_name = 'profile-name'
             self.plugin.docker_id = 11111
-
-
-            # Call method under test
-            self.plugin._apply_rules()
+            self.plugin.profile_name = calico_kubernetes.DEFAULT_PROFILE_ACCEPT
+
+
+            # Call method under test
+            rules = self.plugin._get_rules()
+
+            # Expected
+            expected = Rules(calico_kubernetes.DEFAULT_PROFILE_ACCEPT,
+                             inbound_rules=[Rule(action="allow")],
+                             outbound_rules=[Rule(action="allow")])
 
             # Assert
-            m_datastore_client.get_profile.assert_called_once_with(self.plugin.profile_name)
-            m_datastore_client.etcd_client.write.assert_called_once_with(
-                RULES_PATH % {"profile_id": 'name'}, rules.to_json()
-            )
-
-    def test_apply_rules_profile_not_found(self):
-        with patch.object(self.plugin, '_datastore_client', autospec=True) as m_datastore_client:
-            m_datastore_client.get_profile.side_effect = KeyError
-            self.assertRaises(SystemExit, self.plugin._apply_rules)
-=======
-    @patch('calico_kubernetes.calico_kubernetes.requests.Session',
-           autospec=True)
-    @patch('calico_kubernetes.calico_kubernetes.NetworkPlugin._api_root_secure',
-           autospec=True)
-    @patch('json.loads', autospec=True)
-    def test_get_pod_config(self, m_json_load, m_secure, m_session):
-        """Test _get_pod_config Success
-
-        Test for correct calls in _get_api_path.
-        """
-        # Set up class member
-        self.plugin.pod_name = 'pod-1'
-        self.plugin.namespace = 'a'
-        pod1 = '{"metadata": {"namespace": "a", "name": "pod-1"}}'
-
-        # Set up mock objects
-        m_secure.return_value = True
-        self.plugin.auth_token = 'TOKEN'
-
-        get_obj = Mock()
-        get_obj.status_code = 200
-        get_obj.text = pod1
-
-        m_session_obj = Mock()
-        m_session_obj.headers = Mock()
-        m_session_obj.get.return_value = get_obj
-
-        m_session.return_value = m_session_obj
-        m_session_obj.__enter__ = Mock(return_value=m_session_obj)
-        m_session_obj.__exit__ = Mock(return_value=False)
-
-        # Call method under test
-        api_root = "http://kubernetesapi:8080/api/v1/"
-        self.plugin.api_root = api_root
-        self.plugin._get_pod_config()
-
-        # Assert correct data in calls.
-        m_session_obj.headers.update.assert_called_once_with(
-            {'Authorization': 'Bearer ' + 'TOKEN'})
-        m_session_obj.get.assert_called_once_with(
-            api_root + 'namespaces/a/pods/pod-1',
-            verify=False)
-        m_json_load.assert_called_once_with(pod1)
-
-    @patch('calico_kubernetes.calico_kubernetes.requests.Session',
-           autospec=True)
-    @patch('calico_kubernetes.calico_kubernetes.NetworkPlugin._api_root_secure',
-           autospec=True)
-    @patch('json.loads', autospec=True)
-    def test_get_pod_config_error(self, m_json_load, m_secure, m_session):
-        """Test _get_api_path with API Access Error
-        """
-        # Set up mock objects
-        m_secure.return_value = True
-        self.plugin.auth_token = 'TOKEN'
-
-        m_session_obj = Mock()
-        m_session_obj.headers = Mock()
-        m_session_obj.get.side_effect = BaseException
-
-        m_session.return_value = m_session_obj
-        m_session_obj.__enter__ = Mock(return_value=m_session_obj)
-        m_session_obj.__exit__ = Mock(return_value=False)
-
-        # Call method under test
-        assert_raises(SystemExit, self.plugin._get_pod_config)
-
-    @patch('calico_kubernetes.calico_kubernetes.requests.Session',
-           autospec=True)
-    @patch('calico_kubernetes.calico_kubernetes.NetworkPlugin._api_root_secure',
-           autospec=True)
-    @patch('json.loads', autospec=True)
-    def test_get_pod_config_response_code(self, m_json_load, m_secure, m_session):
-        """Test _get_api_path with incorrect status_code
-        """
-        # Set up class member
-        self.plugin.pod_name = 'pod-1'
-        self.plugin.namespace = 'a'
-        pod1 = '{"metadata": {"namespace": "a", "name": "pod-1"}}'
-
-        # Set up mock objects
-        m_secure.return_value = True
-        self.plugin.auth_token = 'TOKEN'
-
-        get_obj = Mock()
-        get_obj.status_code = 404
-
-        m_session_obj = Mock()
-        m_session_obj.headers = Mock()
-        m_session_obj.get.return_value = get_obj
-
-        m_session.return_value = m_session_obj
-        m_session_obj.__enter__ = Mock(return_value=m_session_obj)
-        m_session_obj.__exit__ = Mock(return_value=False)
-
-        # Call method under test
-        assert_raises(SystemExit, self.plugin._get_pod_config)
-
-    def test_generate_rules(self):
-        """Test _generate_rules
-
-        Test that label conversion and command parsing works for multiple rules.
-        """
-        pod = {
-                'metadata': {
-                    'name': 'name',
-                    'namespace': 'ns',
-                    'annotations': {
-                        POLICY_ANNOTATION_KEY: "allow from label key=value; allow tcp from ports 555,666"
-                    }
-                  }
-              }
-        self.plugin.namespace = 'ns'
-
-        # Call method under test.
-        return_val = self.plugin._generate_rules(pod)
-
-        # Expected calls
-        expected = [call("allow from label key=value"),
-                    call(" allow tcp from ports 555,666")]
-
-        # Assert
-        assert_equal(self.plugin.policy_parser.parse_line.mock_calls, expected)
-
-    def test_generate_rules_kube_system(self):
-        """Test _generate_rules with namespace kube_system
-
-        Test that kube-system overrides rules to allow all
-        """
-        pod = {
-                'metadata': {
-                                'name': 'name',
-                                'namespace': 'kube-system',
-                                'annotations': {
-                                    POLICY_ANNOTATION_KEY : "allow from label key=value"
-                                }
-                }
-              }
-        self.plugin.namespace = 'kube-system'
-        self.plugin.policy_parser.namespace = 'kube-system'
-
-        # Expected result
-        allow = [Rule(action="allow")]
-        expected = Rules(id=self.plugin.profile_name,
-                         inbound_rules=allow,
-                         outbound_rules=allow)
-
-        # Call method under test empty annotations/namespace
-        return_val = self.plugin._generate_rules(pod)
-        assert_equal(return_val, expected)
-
-    def test_generate_rules_allow_all(self):
-        """Test _generate_rules with policy "allow"
-
-        Tests that all traffic is allowed when default policy is "allow"
-        """
-        pod = {
-                'metadata': {
-                                'name': 'name',
-                                'namespace': 'ns'
-                }
-              }
-        self.plugin.namespace = 'ns'
-        calico_kubernetes.DEFAULT_POLICY = 'allow'
-
-        # Call method under test empty annotations/namespace
-        return_val = self.plugin._generate_rules(pod)
-
-        allow = [Rule(action="allow")]
-        expected = Rules(id=self.plugin.profile_name,
-                         inbound_rules=allow,
-                         outbound_rules=allow)
-
-        # Assert return value is correct.
-        assert_equal(return_val, expected)
-
-    def test_generate_rules_ns_iso_override(self):
-        """Test _generate_rules with ns_isolation and programmed policy
-
-        Test that ns_isolation is overridden by annotation policy
-        """
-        pod = {
-            'metadata': {
-                'name': 'name',
-                'namespace': 'ns',
-                'annotations': {
-                    POLICY_ANNOTATION_KEY: "allow from label key=value"
-                }
-            }
-        }
-        self.plugin.namespace = 'ns'
-        self.plugin.default_policy = "ns_isolation"
-
-        # Call method under test empty annotations/namespace
-        return_val = self.plugin._generate_rules(pod)
-
-        # Assert return value is correct.
-        expected = [call("allow from label key=value")]
-        assert_equal(self.plugin.policy_parser.parse_line.mock_calls, expected)
-
-        inbound = [self.plugin.policy_parser.parse_line()]
-        expected = Rules(id=self.plugin.profile_name,
-                         inbound_rules=inbound,
-                         outbound_rules=[{'action': 'allow'}])
-        assert_equal(return_val, expected)
-
-    def test_generate_rules_ns_isolation(self):
-        pod = {'metadata': {'profile': 'name'}}
-        self.plugin.default_policy = "ns_isolation"
-
-        # Expected result
-        ns_tag = "namespace_%s" % self.plugin.namespace
-        inbound = [Rule(action="allow", src_tag=ns_tag)]
-        outbound = [Rule(action="allow")]
-        expected = Rules(id=self.plugin.profile_name,
-                         inbound_rules=inbound,
-                         outbound_rules=outbound)
-
-        # Call method under test empty annotations/namespace
-        return_val = self.plugin._generate_rules(pod)
-
-        # Assert
-        self.assertEqual(return_val, expected)
-
-    def test_generate_rules_annotations(self):
-        # Create the pod metadata
-        policy = {POLICY_ANNOTATION_KEY: 'allow from label A=B; allow from label C=D'}
-        annotations = {'annotations': policy}
-        pod = {'metadata': annotations}
-
-        # Mock out the policy parser
-        self.plugin.policy_parser = Mock()
-
-        # Call method under test
-        self.plugin._generate_rules(pod)
-
-        # Assert
-        calls = [call("allow from label A=B"),
-                 call(" allow from label C=D")]
-        self.plugin.policy_parser.parse_line.assert_has_calls(calls)
-
-    def test_apply_tags(self):
-        # Intialize args
-        pod = {
-            'metadata': {'namespace': 'a', 'labels': {1: 2, "2/3": "4_5"}}}
-        self.plugin.namespace = pod['metadata']['namespace']
-        self.plugin.profile_name = 'profile_name'
-
-        # Set up mock objs
-        m_profile = Mock(spec=Profile, name=self.plugin.profile_name)
-        m_profile.tags = set()
-        self.m_datastore_client.get_profile.return_value = m_profile
-
-        check_tags = set()
-        check_tags.add('namespace_a')
-        check_tags.add('a_1_2')
-        check_tags.add('a_2_3_4__5')
-
-        # Call method under test
-        self.plugin._apply_tags(pod)
-
-        # Assert
-        self.m_datastore_client.get_profile.assert_called_once_with(
-            self.plugin.profile_name)
-        self.m_datastore_client.profile_update_tags.assert_called_once_with(
-            m_profile)
-        assert_equal(m_profile.tags, check_tags)
-
-    def test_apply_tags_no_labels(self):
-        # Intialize args
-        pod = {}
-        self.plugin.profile_name = 'profile_name'
-        self.plugin.namespace = 'ns'
-        self.m_datastore_client.get_profile.return_value = Mock()
-
-        # Call method under test
-        self.plugin._apply_tags(pod)
-
-        # Assert
-        assert_false(self.m_datastore_client.called)
-
-    def test_apply_tags_profile_not_found(self):
-        # Intialize args
-        pod = {'metadata': {'labels': {1: 1, 2: 2}}}
-        profile_name = 'profile_name'
-
-        # Set up mock objs
-        self.m_datastore_client.get_profile.side_effect = KeyError
-
-        # Call method under test expecting sys exit
-        assert_raises(SystemExit, self.plugin._apply_tags, pod)
+            assert_equal(rules, expected)
 
     @parameterized.expand([(1234,), ('testNAMESPACE',)])
     def test_log_interfaces(self, ns):
@@ -1499,5 +1058,4 @@
         }
 
         # Call method under test
-        assert_equal(defaults, calico_kubernetes.read_config_file())
->>>>>>> 7fad7ce4
+        assert_equal(defaults, calico_kubernetes.read_config_file())