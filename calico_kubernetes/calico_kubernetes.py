<<<<<<< HEAD
#!/bin/python
import json
import sys
import socket
from subprocess import check_output, CalledProcessError, check_call
import logging

from docker import Client
from docker.errors import APIError
import sh
from netaddr import IPAddress, AddrFormatError

import common
from common.util import _patch_api, configure_logger, IdentityFilter
from common.constants import *
import pycalico
from pycalico import netns
from pycalico.datastore import RULES_PATH
from pycalico.datastore_datatypes import Rule, Rules
from pycalico.util import get_host_ips
from pycalico.ipam import IPAMClient
=======
# Copyright 2015 Metaswitch Networks
#
# Licensed under the Apache License, Version 2.0 (the "License");
# you may not use this file except in compliance with the License.
# You may obtain a copy of the License at
#
#     http://www.apache.org/licenses/LICENSE-2.0
#
# Unless required by applicable law or agreed to in writing, software
# distributed under the License is distributed on an "AS IS" BASIS,
# WITHOUT WARRANTIES OR CONDITIONS OF ANY KIND, either express or implied.
# See the License for the specific language governing permissions and
# limitations under the License.

# Import print_function to use a testable "print()" function
# instead of keyword "print".
from __future__ import print_function

import os
import re
import requests
import logging
import sys
import json
import socket
import ConfigParser

from docker import Client
from docker.errors import APIError

from netaddr import IPAddress, IPNetwork, AddrFormatError
from policy import PolicyParser
from subprocess import check_output, CalledProcessError, check_call

import pycalico
from pycalico import netns
>>>>>>> 7fad7ce4
from pycalico.block import AlreadyAssignedError
from pycalico.datastore import IF_PREFIX
from pycalico.datastore_datatypes import Rule, Rules
from pycalico.ipam import IPAMClient
from pycalico.util import generate_cali_interface_name, get_host_ips

from logutils import *

<<<<<<< HEAD
logger = logging.getLogger(__name__)
util_logger = logging.getLogger(common.util.__name__)
pycalico_logger = logging.getLogger(pycalico.__name__)
=======
pycalico_logger = logging.getLogger(pycalico.__name__)
logger = logging.getLogger(__name__)
>>>>>>> 7fad7ce4

# Docker and Host information.
DOCKER_VERSION = "1.16"
ORCHESTRATOR_ID = "docker"
HOSTNAME = socket.gethostname()

<<<<<<< HEAD
=======
# Config filename.
CONFIG_FILENAME = "calico_kubernetes.ini"

POLICY_ANNOTATION_KEY = "projectcalico.org/policy"

# Values in configuration dictionary.
ETCD_AUTHORITY_VAR = "ETCD_AUTHORITY"
LOG_LEVEL_VAR = "LOG_LEVEL"
KUBE_AUTH_TOKEN_VAR = "KUBE_AUTH_TOKEN"
KUBE_API_ROOT_VAR = "KUBE_API_ROOT"
CALICO_IPAM_VAR = "CALICO_IPAM"
DEFAULT_POLICY_VAR = "DEFAULT_POLICY"

# All environment variables used by the plugin.
ENVIRONMENT_VARS = [ETCD_AUTHORITY_VAR,
                    LOG_LEVEL_VAR,
                    KUBE_AUTH_TOKEN_VAR,
                    KUBE_API_ROOT_VAR,
                    CALICO_IPAM_VAR,
                    DEFAULT_POLICY_VAR]

>>>>>>> 7fad7ce4

class NetworkPlugin(object):

    def __init__(self, config):
        self.pod_name = None
        self.profile_name = None
        self.namespace = None
        self.docker_id = None
        self.policy_parser = None

        # Get configuration from the given dictionary.
        logger.debug("Plugin running with config: %s", config)
        self.auth_token = config[KUBE_AUTH_TOKEN_VAR]
        self.api_root = config[KUBE_API_ROOT_VAR]
        self.calico_ipam = config[CALICO_IPAM_VAR].lower()
        self.default_policy = config[DEFAULT_POLICY_VAR].lower()

        self._datastore_client = IPAMClient()
        self._docker_client = Client(
            version=DOCKER_VERSION,
            base_url=os.getenv("DOCKER_HOST", "unix://var/run/docker.sock"))

    def create(self, namespace, pod_name, docker_id):
        """"Create a pod."""
        self.pod_name = pod_name
        self.docker_id = docker_id
        self.namespace = namespace
<<<<<<< HEAD
        self.profile_name = DEFAULT_PROFILE_REJECT if CALICO_POLICY == 'true' \
            else DEFAULT_PROFILE_ACCEPT

        logger.info('Configuring docker container %s', self.docker_id)
=======
        self.policy_parser = PolicyParser(self.namespace)
        self.profile_name = "%s_%s_%s" % (self.namespace,
                                          self.pod_name,
                                          str(self.docker_id)[:12])
        logger.info('Configuring pod %s/%s (container_id %s)',
                    self.namespace, self.pod_name, self.docker_id)
>>>>>>> 7fad7ce4

        try:
            endpoint = self._configure_interface()
            logger.info("Created Calico endpoint: %s", endpoint.endpoint_id)
            self._configure_profile(endpoint)
        except CalledProcessError as e:
            logger.error('Error code %d creating pod networking: %s\n%s',
                         e.returncode, e.output, e)
            sys.exit(1)
        logger.info("Successfully configured networking for pod %s/%s",
                    self.namespace, self.pod_name)

        # Give the policy agent a reference to the endpoint in the API.
        # Only done after Endpoint configuration to avoid Policy Agent Race Condition.
        resource_path = "namespaces/%(namespace)s/pods/%(podname)s" % \
                        {"namespace": self.namespace, "podname": self.pod_name}
        ep_data = '{"metadata":{"annotations":{"%s":"%s"}}}' % (
            EPID_ANNOTATION_KEY, endpoint.endpoint_id)
        logger.info('Adding endpoint annotation to pod %s', self.pod_name)
        _patch_api(path=resource_path, patch=ep_data)
        logger.info('Endpoint annotation succeeded %s', self.pod_name)

    def delete(self, namespace, pod_name, docker_id):
        """Cleanup after a pod."""
        self.pod_name = pod_name
        self.docker_id = docker_id
        self.namespace = namespace
<<<<<<< HEAD

        logger.info('Deleting container %s', self.docker_id)
=======
        self.profile_name = "%s_%s_%s" % (self.namespace,
                                          self.pod_name,
                                          str(self.docker_id)[:12])

        logger.info('Removing networking from pod %s/%s (container id %s)',
                    self.namespace, self.pod_name, self.docker_id)
>>>>>>> 7fad7ce4

        # Remove the profile for the workload.
        self._container_remove()

<<<<<<< HEAD
=======
        # Delete profile
        try:
            logger.info("Deleting Calico profile: %s", self.profile_name)
            self._datastore_client.remove_profile(self.profile_name)
        except:
            logger.warning("Cannot remove profile %s; Profile cannot "
                           "be found.", self.profile_name)
        logger.info("Successfully removed networking for pod %s/%s",
                    self.namespace, self.pod_name)

>>>>>>> 7fad7ce4
    def status(self, namespace, pod_name, docker_id):
        self.namespace = namespace
        self.pod_name = pod_name
        self.docker_id = docker_id

        if self._uses_host_networking(self.docker_id):
            # We don't perform networking / assign IP addresses for pods running
            # in the host namespace, and so we can't return a status update
            # for them.
            logger.debug("Ignoring status for pod %s/%s in host namespace",
                         self.namespace, self.pod_name)
            sys.exit(0)

        # Find the endpoint
        try:
            endpoint = self._datastore_client.get_endpoint(
                hostname=HOSTNAME,
                orchestrator_id=ORCHESTRATOR_ID,
                workload_id=self.docker_id
            )
        except KeyError:
<<<<<<< HEAD
            # Obtain information from Docker Client and validate container state
            self._validate_container_state(self.docker_id)
            logger.error("Container %s doesn't contain any endpoints", self.docker_id)
=======
            logger.error("Error in status: No endpoint for pod: %s/%s",
                         self.namespace, self.pod_name)
>>>>>>> 7fad7ce4
            sys.exit(1)

        # Retrieve IPAddress from the attached IPNetworks on the endpoint
        # Since Kubernetes only supports ipv4, we'll only check for ipv4 nets
        if not endpoint.ipv4_nets:
<<<<<<< HEAD
            logger.error("Exiting. No IPs attached to endpoint %s", self.docker_id)
            sys.exit(1)
        else:
            ip_nets = list(endpoint.ipv4_nets)
            if len(ip_nets) is not 1:
                logger.warning("There is more than one IPNetwork attached to"
                               "endpoint %s", self.docker_id)
            ip = ip_nets[0].ip
=======
            logger.error("Error in status: No IPs attached to pod %s/%s",
                         self.namespace, self.pod_name)
            sys.exit(1)
        else:
            ip_net = list(endpoint.ipv4_nets)
            if len(ip_net) is not 1:
                logger.warning("There is more than one IPNetwork attached "
                               "to pod %s/%s", self.namespace, self.pod_name)
            ip = ip_net[0].ip
>>>>>>> 7fad7ce4

        logger.debug("Retrieved pod IP Address: %s", ip)

        json_dict = {
            "apiVersion": "v1beta1",
            "kind": "PodNetworkStatus",
            "ip": str(ip)
        }

        logger.debug("Writing status to stdout: \n%s", json.dumps(json_dict))
        print(json.dumps(json_dict))

    def _configure_profile(self, endpoint):
        """
        Configure the calico profile on the given endpoint.
        """
        logger.info('Configuring Pod Profile: %s', self.profile_name)

        if self._datastore_client.profile_exists(self.profile_name):
            logger.debug("Profile %s already exists, no work to do", self.profile_name)
        else:
<<<<<<< HEAD
            logger.info("Creating Profile %s", self.profile_name)
            self._datastore_client.create_profile(self.profile_name)
            self._apply_rules()
=======
            rules = self._generate_rules(pod)
            self._datastore_client.create_profile(self.profile_name, rules)

        # Add tags to the profile.
        self._apply_tags(pod)
>>>>>>> 7fad7ce4

        # Set the profile for the workload.
        logger.info('Setting profile %s on endpoint %s',
                    self.profile_name, endpoint.endpoint_id)
<<<<<<< HEAD

        self._datastore_client.set_profiles_on_endpoint(profile_names=[self.profile_name],
                                                        endpoint_id=endpoint.endpoint_id)
        logger.info('Finished configuring profile.')
=======
        self._datastore_client.set_profiles_on_endpoint(
            [self.profile_name], endpoint_id=endpoint.endpoint_id
        )
        logger.debug('Finished configuring profile.')
>>>>>>> 7fad7ce4

    def _configure_interface(self):
        """
        Configure the Calico interface for a pod.

        This involves the following steps:
        1) Obtain container PID and create a Calico endpoint using PID
        2) Delete the docker-assigned veth pair that's attached to the docker
           bridge
        3) Create a new calico veth pair, using the docker-assigned IP for the
           end in the container's namespace
        4) Assign the node's IP to the host end of the veth pair (required for
           compatibility with kube-proxy REDIRECT iptables rules).
        """
        logger.info('Configuring Calico network interface')

        # Set up parameters
        container_pid = self._get_container_pid(self.docker_id)
        interface = 'eth0'
        endpoint = self._container_add(container_pid, interface)
        namespace = netns.PidNamespace(container_pid)

        # Delete the existing veth connecting to the docker bridge.
        self._delete_docker_interface()
<<<<<<< HEAD

        # Create the veth, move into the container namespace, add the IP and
        # set up the default routes.
        logger.info("Creating the veth with namespace pid %s on interface name %s", container_pid, interface)
        endpoint.mac = endpoint.provision_veth(namespace, interface)

        # Update the endpoint to set the new mac address
        logger.info("Setting mac address %s to endpoint %s", endpoint.mac, endpoint.name)
        self._datastore_client.set_endpoint(endpoint)
=======
        logger.info('Configuring Calico network interface')
        ep = self._container_add(container_pid, interface)

        # Log our container's interfaces after adding the new interface.
        _log_interfaces(container_pid)

        interface_name = generate_cali_interface_name(IF_PREFIX,
                                                      ep.endpoint_id)
        node_ip = self._get_node_ip()
        logger.debug('Adding node IP %s to host-side veth %s', node_ip, interface_name)
>>>>>>> 7fad7ce4

        # This is slightly tricky. Since the kube-proxy sometimes
        # programs REDIRECT iptables rules, we MUST have an IP on the host end
        # of the caliXXX veth pairs. This is because the REDIRECT rule
        # rewrites the destination ip/port of traffic from a pod to a service
        # VIP. The destination port is rewriten to an arbitrary high-numbered
        # port, and the destination IP is rewritten to one of the IPs allocated
        # to the interface. This fails if the interface doesn't have an IP,
        # so we allocate an IP which is already allocated to the node. We set
        # the subnet to /32 so that the routing table is not affected;
        # no traffic for the node_ip's subnet will use the /32 route.
        node_ip = self._get_node_ip()
        logger.info('Adding IP %s to interface %s', node_ip, endpoint.name)
        check_call(['ip', 'addr', 'add', node_ip + '/32',
                    'dev', endpoint.name])

        logger.info('Finished configuring Calico network interface')
        return endpoint

    def _container_add(self, pid, interface):
        """
        Adds a new endpoint to the Calico datastore
        """
        # Check if the container already exists. If it does, exit.
        try:
            _ = self._datastore_client.get_endpoint(
                hostname=HOSTNAME,
                orchestrator_id=ORCHESTRATOR_ID,
                workload_id=self.docker_id
            )
        except KeyError:
            # Calico doesn't know about this container.  Continue.
            pass
        else:
<<<<<<< HEAD
            logger.error("This container has already been configured with "
                         "Calico Networking.")
=======
            logger.error("This container has already been configured "
                         "with Calico Networking.")
>>>>>>> 7fad7ce4
            sys.exit(1)

        # Obtain information from Docker Client and validate container state
        self._validate_container_state(self.docker_id)

        # Assign and retrieve container IP address
        ip_list = [self._assign_container_ip()]

        # Create Endpoint object
        try:
            logger.info("Creating endpoint with IPs %s", ip_list)
            ep = self._datastore_client.create_endpoint(HOSTNAME,
                                                        ORCHESTRATOR_ID,
                                                        self.docker_id,
                                                        ip_list)
        except (AddrFormatError, KeyError):
            logger.exception("Failed to create endpoint with IPs %s. "
                             "Unassigning IP address, then exiting.", ip_list)
            self._datastore_client.release_ips(set(ip_list))
            sys.exit(1)

<<<<<<< HEAD
=======
        # Create the veth, move into the container namespace, add the IP and
        # set up the default routes.
        logger.debug("Creating the veth with namespace pid %s on interface "
                     "name %s", pid, interface)
        ep.mac = ep.provision_veth(netns.PidNamespace(pid), interface)

        logger.debug("Setting mac address %s to endpoint %s", ep.mac, ep.name)
        self._datastore_client.set_endpoint(ep)

        # Let the caller know what endpoint was created.
>>>>>>> 7fad7ce4
        return ep

    def _assign_container_ip(self):
        """
        Assign IPAddress either with the assigned docker IPAddress or utilize
        calico IPAM.

        True indicates to utilize Calico's auto_assign IPAM policy.
        False indicate to utilize the docker assigned IPAddress

        :return IPAddress which has been assigned
        """
<<<<<<< HEAD
        if CALICO_IPAM == 'true':
            # Assign IP address through IPAM Client
=======
        def _assign(ip):
            """
            Local helper function for assigning an IP and checking for errors.
            Only used when operating with CALICO_IPAM=false
            """
            try:
                logger.info("Attempting to assign IP %s", ip)
                self._datastore_client.assign_ip(ip, str(self.docker_id), None)
            except (ValueError, RuntimeError):
                logger.exception("Failed to assign IPAddress %s", ip)
                sys.exit(1)

        if self.calico_ipam == 'true':
>>>>>>> 7fad7ce4
            logger.info("Using Calico IPAM")
            try:
                ipv4s, ipv6s = self._datastore_client.auto_assign_ips(1, 0,
                                                        self.docker_id, None)
                ip = ipv4s[0]
                logger.debug("IPAM assigned ipv4=%s; ipv6= %s", ipv4s, ipv6s)
            except RuntimeError as err:
                logger.error("Cannot auto assign IPAddress: %s", err.message)
                sys.exit(1)
        else:
            logger.info("Using docker assigned IP address")
            ip = self._read_docker_ip()

            try:
                # Try to assign the address using the _assign helper function.
                _assign(ip)
            except AlreadyAssignedError:
                # If the Docker IP is already assigned, it is most likely that
                # an endpoint has been removed under our feet.  When using
                # Docker IPAM, treat Docker as the source of
                # truth for IP addresses.
                logger.warning("Docker IP is already assigned, finding "
                               "stale endpoint")
                self._datastore_client.release_ips(set([ip]))

                # Clean up whatever existing endpoint has this IP address.
                # We can improve this later by making use of IPAM attributes
                # in libcalico to store the endpoint ID.  For now,
                # just loop through endpoints on this host.
                endpoints = self._datastore_client.get_endpoints(
                    hostname=HOSTNAME,
                    orchestrator_id=ORCHESTRATOR_ID)
                for ep in endpoints:
                    if IPNetwork(ip) in ep.ipv4_nets:
                        logger.warning("Deleting stale endpoint %s",
                                       ep.endpoint_id)
                        for profile_id in ep.profile_ids:
                            self._datastore_client.remove_profile(profile_id)
                        self._datastore_client.remove_endpoint(ep)
                        break

                # Assign the IP address to the new endpoint.  It shouldn't
                # be assigned, since we just unassigned it.
                logger.warning("Retry Docker assigned IP")
                _assign(ip)
        return ip

    def _container_remove(self):
        """
        Remove the indicated container on this host from Calico networking
        """
        # Find the endpoint ID. We need this to find any ACL rules
        try:
            endpoint = self._datastore_client.get_endpoint(
                hostname=HOSTNAME,
                orchestrator_id=ORCHESTRATOR_ID,
                workload_id=self.docker_id
            )
        except KeyError:
            logger.exception("Container %s doesn't contain any endpoints",
                             self.docker_id)
            sys.exit(1)

        # Remove any IP address assignments that this endpoint has
        ip_set = set()
        for net in endpoint.ipv4_nets | endpoint.ipv6_nets:
            ip_set.add(net.ip)
        logger.info("Removing IP addresses %s from endpoint %s",
                    ip_set, endpoint.name)
        self._datastore_client.release_ips(ip_set)

        # Remove the veth interface from endpoint
        logger.info("Removing veth interfaces")
        try:
            netns.remove_veth(endpoint.name)
        except CalledProcessError:
<<<<<<< HEAD
            logger.exception("Could not remove veth interface from endpoint %s",
                             endpoint.name)
=======
            logger.exception("Could not remove veth interface from "
                             "endpoint %s", endpoint.name)
>>>>>>> 7fad7ce4

        # Remove the container/endpoint from the datastore.
        try:
            self._datastore_client.remove_workload(
                HOSTNAME, ORCHESTRATOR_ID, self.docker_id)
        except KeyError:
            logger.exception("Failed to remove workload.")
        logger.info("Removed Calico endpoint %s", endpoint.endpoint_id)

    def _validate_container_state(self, container_name):
        info = self._get_container_info(container_name)

        # Check the container is actually running.
        if not info["State"]["Running"]:
            logger.error("The container is not currently running.")
            sys.exit(1)

        # We can't set up Calico if the container shares the host namespace.
        if info["HostConfig"]["NetworkMode"] == "host":
<<<<<<< HEAD
            logger.warning("Can't add the container to Calico because it is "
                           "running NetworkMode = host.")
            sys.exit(0)
=======
            logger.warning("Calico cannot network container because "
                           "it is running NetworkMode = host.")
            sys.exit(0)

    def _uses_host_networking(self, container_name):
        """
        Returns true if the given container is running in the
        host network namespace.
        """
        info = self._get_container_info(container_name)
        return info["HostConfig"]["NetworkMode"] == "host"
>>>>>>> 7fad7ce4

    def _get_container_info(self, container_name):
        try:
            info = self._docker_client.inspect_container(container_name)
        except APIError as e:
            if e.response.status_code == 404:
                logger.error("Container %s was not found. Exiting.",
                             container_name)
            else:
                logger.error(e.message)
            sys.exit(1)
        return info

    def _get_container_pid(self, container_name):
        return self._get_container_info(container_name)["State"]["Pid"]

    def _read_docker_ip(self):
        """Get the IP for the pod's infra container."""
<<<<<<< HEAD
        info = self._get_container_info(self.docker_id)
        ip = info["NetworkSettings"]["IPAddress"]
=======
        container_info = self._get_container_info(self.docker_id)
        ip = container_info["NetworkSettings"]["IPAddress"]
>>>>>>> 7fad7ce4
        logger.info('Docker-assigned IP is %s', ip)
        return IPAddress(ip)

    def _get_node_ip(self):
        """
        Determine the IP for the host node.
        """
        # Compile list of addresses on network, return the first entry.
        # Try IPv4 and IPv6.
        addrs = get_host_ips(version=4) or get_host_ips(version=6)

        try:
            addr = addrs[0]
            logger.debug("Node's IP address: %s", addr)
            return addr
        except IndexError:
            # If both get_host_ips return empty lists, log message and exit.
            logger.exception('No Valid IP Address Found for Host - cannot '
                             'configure networking for pod %s. '
                             'Exiting', self.pod_name)
            sys.exit(1)

    def _delete_docker_interface(self):
        """Delete the existing veth connecting to the docker bridge."""
        logger.debug('Deleting docker interface eth0')

        # Get the PID of the container.
        pid = str(self._get_container_pid(self.docker_id))
        logger.debug('Container %s running with PID %s', self.docker_id, pid)

        # Set up a link to the container's netns.
        logger.debug("Linking to container's netns")
        logger.debug(check_output(['mkdir', '-p', '/var/run/netns']))
        netns_file = '/var/run/netns/' + pid
        if not os.path.isfile(netns_file):
            logger.debug(check_output(['ln', '-s', '/proc/' + pid + '/ns/net',
                                       netns_file]))

        # Log our container's interfaces before making any changes.
        _log_interfaces(pid)

        # Reach into the netns and delete the docker-allocated interface.
        logger.debug(check_output(['ip', 'netns', 'exec', pid,
                                   'ip', 'link', 'del', 'eth0']))

        # Log our container's interfaces after making our changes.
        _log_interfaces(pid)

        # Clean up after ourselves (don't want to leak netns files)
        logger.debug(check_output(['rm', netns_file]))

    def _get_pod_ports(self, pod):
        """
        Get the list of ports on containers in the Pod.

        :return list ports: the Kubernetes ContainerPort objects for the pod.
        """
        ports = []
        for container in pod['spec']['containers']:
            try:
                more_ports = container['ports']
                logger.info('Adding ports %s', more_ports)
                ports.extend(more_ports)
            except KeyError:
                pass
        return ports

<<<<<<< HEAD
    def _apply_rules(self):
        """
        Generate a default rules for a pod based on the profile name

        The name of the profile is set using the value of the environment
        variable CALICO_POLICY.

        If CALICO_POLICY is true, then the rules will be
        deny all inbound traffic and allow all outbound traffic
        If CALICO_POLICY is false, then the rules will be
        allow all inbound and outbound traffic

        :return:
        """
        try:
            profile = self._datastore_client.get_profile(self.profile_name)
        except:
            logger.error("Could not apply rules. Profile not found: %s, exiting",
                         self.profile_name)
            sys.exit(1)

        # Determine rule set based on policy
        if self.profile_name == DEFAULT_PROFILE_REJECT:
            default_rule = Rule(action="deny")
            logger.info("Using deny all rules")
        else:
            default_rule = Rule(action="allow")
            logger.info("Using allow all rules")

        rules = Rules(id=profile.name,
                      inbound_rules=[default_rule],
                      outbound_rules=[Rule(action="allow")])

        # Write rules to profile
        rules_path = RULES_PATH % {"profile_id": profile.name}
        self._datastore_client.etcd_client.write(
            rules_path, rules.to_json())

        logger.info('Finished applying rules.')
=======
    def _get_pod_config(self):
        """Get the pod resource from the API.
        API Path depends on the api_root, namespace, and pod_name

        :return: JSON object containing the pod spec
        """
        with requests.Session() as session:
            if self._api_root_secure() and self.auth_token:
                logger.debug('Updating header with Token %s', self.auth_token)
                session.headers.update({'Authorization':
                                        'Bearer ' + self.auth_token})

            path = os.path.join(self.api_root,
                                'namespaces/%s/pods/%s' % (self.namespace,
                                                           self.pod_name))
            try:
                logger.debug('Querying API for Pod: %s', path)
                response = session.get(path, verify=False)
            except BaseException:
                logger.exception("Exception hitting Kubernetes API")
                sys.exit(1)
            else:
                if response.status_code != 200:
                    logger.error("Response from API returned %s Error:\n%s",
                                 response.status_code,
                                 response.text)
                    sys.exit(response.status_code)

        logger.debug("API Response: %s", response.text)
        pod = json.loads(response.text)
        return pod

    def _api_root_secure(self):
        """
        Checks whether the Kubernetes api root is secure or insecure.
        If not an http or https address, exit.

        :return: Boolean: True if secure. False if insecure
        """
        if (self.api_root[:5] == 'https'):
            logger.debug('Using Secure API access.')
            return True
        elif (self.api_root[:5] == 'http:'):
            logger.debug('Using Insecure API access.')
            return False
        else:
            logger.error('%s is not set correctly (%s). '
                         'Please specify as http or https address. Exiting',
                         KUBE_API_ROOT_VAR, self.api_root)
            sys.exit(1)

    def _generate_rules(self, pod):
        """
        Generate Rules takes human readable policy strings in annotations
        and returns a libcalico Rules object.

        :return tuple of inbound_rules, outbound_rules
        """
        # Create allow and per-namespace rules for later use.
        allow = Rule(action="allow")
        allow_ns = Rule(action="allow", src_tag=self._get_namespace_tag(pod))
        annotations = self._get_metadata(pod, "annotations")
        logger.debug("Found annotations: %s", annotations)

        if self.namespace == "kube-system" :
            # Pods in the kube-system namespace must be accessible by all
            # other pods for services like DNS to work.
            logger.info("Pod is in kube-system namespace - allow all")
            inbound_rules = [allow]
            outbound_rules = [allow]
        elif annotations and POLICY_ANNOTATION_KEY in annotations:
            # If policy annotations are defined, use them to generate rules.
            logger.info("Generating advanced security policy from annotations")
            rules = annotations[POLICY_ANNOTATION_KEY]
            inbound_rules = []
            outbound_rules = [allow]
            for rule in rules.split(";"):
                parsed_rule = self.policy_parser.parse_line(rule)
                inbound_rules.append(parsed_rule)
        else:
            # If not annotations are defined, just use the configured
            # default policy.
            if self.default_policy == 'ns_isolation':
                # Isolate on namespace boundaries by default.
                logger.debug("Default policy is namespace isolation")
                inbound_rules = [allow_ns]
                outbound_rules = [allow]
            else:
                # Allow all traffic by default.
                logger.debug("Default policy is allow all")
                inbound_rules = [allow]
                outbound_rules = [allow]

        return Rules(id=self.profile_name,
                     inbound_rules=inbound_rules,
                     outbound_rules=outbound_rules)

    def _apply_tags(self, pod):
        """
        In addition to Calico's default pod_name tag,
        Add tags generated from Kubernetes Labels and Namespace
            Ex. labels: {key:value} -> tags+= namespace_key_value
        Add tag for namespace
            Ex. namespace: default -> tags+= namespace_default

        :param self.profile_name: The name of the Calico profile.
        :type self.profile_name: string
        :param pod: The config dictionary for the pod being created.
        :type pod: dict
        :return:
        """
        logger.debug('Applying tags')

        try:
            profile = self._datastore_client.get_profile(self.profile_name)
        except KeyError:
            logger.error('Could not apply tags. Profile %s could not be '
                         'found. Exiting', self.profile_name)
            sys.exit(1)

        # Grab namespace and create a tag if it exists.
        ns_tag = self._get_namespace_tag(pod)
        logger.debug('Adding tag %s', ns_tag)
        profile.tags.add(ns_tag)

        # Create tags from labels
        labels = self._get_metadata(pod, 'labels')
        if labels:
            for k, v in labels.iteritems():
                tag = self._label_to_tag(k, v)
                logger.debug('Adding tag %s', tag)
                profile.tags.add(tag)

        self._datastore_client.profile_update_tags(profile)
        logger.debug('Finished applying tags.')

    def _get_metadata(self, pod, key):
        """
        Return Metadata[key] Object given Pod
        Returns None if no key-value exists
        """
        try:
            val = pod['metadata'][key]
        except (KeyError, TypeError):
            logger.debug('No %s found in pod %s', key, pod)
            return None

        logger.debug("Pod %s: %s", key, val)
        return val

    def _escape_chars(self, unescaped_string):
        """
        Calico can only handle 3 special chars, '_.-'
        This function uses regex sub to replace SCs with '_'
        """
        # Character to replace symbols
        swap_char = '_'

        # If swap_char is in string, double it.
        unescaped_string = re.sub(swap_char, "%s%s" % (swap_char, swap_char),
                                  unescaped_string)

        # Substitute all invalid chars.
        return re.sub('[^a-zA-Z0-9\.\_\-]', swap_char, unescaped_string)

    def _get_namespace_tag(self, pod):
        """
        Pull metadata for namespace and return it and a generated NS tag
        """
        assert self.namespace
        ns_tag = self._escape_chars('%s=%s' % ('namespace', self.namespace))
        return ns_tag

    def _label_to_tag(self, label_key, label_value):
        """
        Labels are key-value pairs, tags are single strings. This function
        handles that translation.
        1) Concatenate key and value with '='
        2) Prepend a pod's namespace followed by '/' if available
        3) Escape the generated string so it is Calico compatible
        :param label_key: key to label
        :param label_value: value to given key for a label
        :param namespace: Namespace string, input None if not available
        :param types: (self, string, string, string)
        :return single string tag
        :rtype string
        """
        tag = '%s=%s' % (label_key, label_value)
        tag = '%s/%s' % (self.namespace, tag)
        tag = self._escape_chars(tag)
        return tag

def _log_interfaces(namespace):
    """
    Log interface state in namespace and default namespace.

    :param namespace
    :type namespace str
    """
    try:
        if logger.isEnabledFor(logging.DEBUG):
            interfaces = check_output(['ip', 'addr'])
            logger.debug("Interfaces in default namespace:\n%s", interfaces)

            namespaces = check_output(['ip', 'netns', 'list'])
            logger.debug("Namespaces:\n%s", namespaces)

            cmd = ['ip', 'netns', 'exec', str(namespace), 'ip', 'addr']
            namespace_interfaces = check_output(cmd)

            logger.debug("Interfaces in namespace %s:\n%s",
                         namespace, namespace_interfaces)
    except BaseException:
        # Don't exit if we hit an error logging out the interfaces.
        logger.exception("Ignoring error logging interfaces")


def load_config():
    """
    Loads configuration for the plugin - returns a dictionary.

    Looks first in environment, then in local config file.
    """
    # First, read the config file and get defaults.
    config = read_config_file()

    # Get config from environment, if defined.
    for var in ENVIRONMENT_VARS:
        config[var] = os.environ.get(var, config[var])

    # ETCD_AUTHORITY is handled slightly differently - we need to set it in the
    # environment so that libcalico works correctly.
    if not ETCD_AUTHORITY_VAR in os.environ:
        logger.debug("Use env variable: %s=%s",
                     ETCD_AUTHORITY_VAR,
                     config[ETCD_AUTHORITY_VAR])
        os.environ[ETCD_AUTHORITY_VAR] = config[ETCD_AUTHORITY_VAR]

    # Ensure case is correct.
    config[LOG_LEVEL_VAR] = config[LOG_LEVEL_VAR].upper()

    return config


def read_config_file():
    """
    Reads the config file on disk and returns configuration dictionary.
    """
    # Get the current directory and find path to config file.
    executable = sys.argv[0]
    cur_dir = os.path.dirname(executable)
    config_file = os.path.join(cur_dir, CONFIG_FILENAME)

    # Create dictionary of default values.
    defaults = {
        ETCD_AUTHORITY_VAR: "127.0.0.1:2379",
        CALICO_IPAM_VAR: "true",
        KUBE_API_ROOT_VAR: "http://kubernetes-master:8080/api/v1",
        DEFAULT_POLICY_VAR: "allow",
        KUBE_AUTH_TOKEN_VAR: None,
        LOG_LEVEL_VAR: "INFO",
    }
    config = {}

    # Check that the file exists.  If not, return default values.
    if not os.path.isfile(config_file):
        return defaults

    # Read the config file.
    parser = ConfigParser.ConfigParser(defaults)
    parser.read(config_file)

    # Make sure the config section exists
    if not "config" in parser.sections():
        sys.exit("No [config] section in file %s" % config_file)

    # Get any values from the configuration file and populate dictionary.
    for var in ENVIRONMENT_VARS:
        config[var] = parser.get("config", var)

    return config
>>>>>>> 7fad7ce4


def run_protected():
    """
    Runs the plugin, intercepting all exceptions.
    """
    # Parse arguments and configure logging
    global logger, pycalico_logger
    mode = sys.argv[1]
    namespace = sys.argv[2].replace('/', '_') if len(sys.argv) >=3 else None
    pod_name = sys.argv[3].replace('/', '_') if len(sys.argv) >=4 else None
    docker_id = sys.argv[4] if len(sys.argv) >=5 else None

<<<<<<< HEAD
    # Append a stdout logging handler to log to the Kubelet.
    # We cannot do this in the status hook because the Kubelet looks to
    # stdout for status results.
    log_to_stdout = (mode != 'status')
=======
    # Get config from file / environment.
    config = load_config()
>>>>>>> 7fad7ce4

    # Filter the logger to append the Docker ID to logs.
    # If docker_id is not supplied, do not include it in logger config.
    if docker_id:
        configure_logger(logger=logger,
<<<<<<< HEAD
                         log_level=LOG_LEVEL,
                         log_format=DOCKER_ID_ROOT_LOG_FORMAT,
                         log_to_stdout=log_to_stdout)
        configure_logger(logger=pycalico_logger,
                         log_level=LOG_LEVEL,
                         log_format=DOCKER_ID_LOG_FORMAT,
                         log_to_stdout=log_to_stdout)

        docker_filter = IdentityFilter(identity=str(docker_id)[:12])
        logger.addFilter(docker_filter)
        pycalico_logger.addFilter(docker_filter)
    else:
        configure_logger(logger=logger,
                         log_level=LOG_LEVEL,
                         log_format=ROOT_LOG_FORMAT,
                         log_to_stdout=log_to_stdout)
        configure_logger(logger=pycalico_logger,
                         log_level=LOG_LEVEL,
                         log_format=LOG_FORMAT,
                         log_to_stdout=log_to_stdout)

    # Try to run the plugin, logging out any BaseExceptions raised.
    logger.info("Begin Calico network plugin execution")
    logger.info('Plugin Args: %s', sys.argv)
=======
                         log_level=config[LOG_LEVEL_VAR],
                         docker_id=str(docker_id)[:12],
                         log_format=DOCKER_ID_ROOT_LOG_FORMAT)
        configure_logger(logger=pycalico_logger,
                         log_level=config[LOG_LEVEL_VAR],
                         docker_id=str(docker_id)[:12],
                         log_format=DOCKER_ID_LOG_FORMAT)

    else:
        configure_logger(logger=logger,
                         log_level=config[LOG_LEVEL_VAR],
                         log_format=ROOT_LOG_FORMAT)
        configure_logger(logger=pycalico_logger,
                         log_level=config[LOG_LEVEL_VAR],
                         log_format=LOG_FORMAT)

    # Try to run the plugin, logging out any BaseExceptions raised.
    logger.debug("Begin Calico network plugin execution")
    logger.debug('Plugin Args: %s', sys.argv)
>>>>>>> 7fad7ce4
    rc = 0
    try:
        run(mode=mode,
            namespace=namespace,
            pod_name=pod_name,
<<<<<<< HEAD
            docker_id=docker_id)
    except SystemExit as e:
        # If a SystemExit is thrown, we've already handled the error and have
        # called sys.exit().  No need to produce a duplicate exception
        # message, just set the return code.
        rc = e
=======
            docker_id=docker_id,
            config=config)
    except SystemExit, e:
        # If a SystemExit is thrown, we've already handled the error and have
        # called sys.exit().  No need to produce a duplicate exception
        # message, just return the exit code.
        rc = e.code
>>>>>>> 7fad7ce4
    except BaseException:
        # Log the exception and set the return code to 1.
        logger.exception("Unhandled Exception killed plugin")
        rc = 1
    finally:
        # Log that we've finished, and exit with the correct return code.
<<<<<<< HEAD
        logger.info("Calico network plugin execution complete")
        sys.exit(rc)

def run(mode, namespace, pod_name, docker_id):
=======
        logger.debug("Calico network plugin execution complete, rc=%s", rc)
        sys.exit(rc)


def run(mode, namespace, pod_name, docker_id, config):
>>>>>>> 7fad7ce4
    if mode == 'init':
        logger.info('No initialization work to perform')
    elif mode == "status":
        # Status is called on a regular basis - handle separately
        # to avoid flooding the logs.
        logger.info('Executing Calico pod-status hook')
        NetworkPlugin().status(namespace, pod_name, docker_id)
    else:
<<<<<<< HEAD
        logger.info("Using LOG_LEVEL=%s", LOG_LEVEL)
        logger.info("Using ETCD_AUTHORITY=%s",
                    os.environ[ETCD_AUTHORITY_ENV])
        logger.info("Using KUBE_API_ROOT=%s", KUBE_API_ROOT)
        logger.info("Using CALICO_IPAM=%s", CALICO_IPAM)

=======
>>>>>>> 7fad7ce4
        if mode == 'setup':
            logger.info('Executing Calico pod-creation hook')
            NetworkPlugin(config).create(namespace, pod_name, docker_id)
        elif mode == 'teardown':
            logger.info('Executing Calico pod-deletion hook')
<<<<<<< HEAD
            NetworkPlugin().delete(namespace, pod_name, docker_id)
=======
            NetworkPlugin(config).delete(namespace, pod_name, docker_id)
        elif mode == "status":
            logger.debug('Executing Calico pod-status hook')
            NetworkPlugin(config).status(namespace, pod_name, docker_id)
>>>>>>> 7fad7ce4


if __name__ == '__main__':  # pragma: no cover
    run_protected()<|MERGE_RESOLUTION|>--- conflicted
+++ resolved
@@ -1,26 +1,3 @@
-<<<<<<< HEAD
-#!/bin/python
-import json
-import sys
-import socket
-from subprocess import check_output, CalledProcessError, check_call
-import logging
-
-from docker import Client
-from docker.errors import APIError
-import sh
-from netaddr import IPAddress, AddrFormatError
-
-import common
-from common.util import _patch_api, configure_logger, IdentityFilter
-from common.constants import *
-import pycalico
-from pycalico import netns
-from pycalico.datastore import RULES_PATH
-from pycalico.datastore_datatypes import Rule, Rules
-from pycalico.util import get_host_ips
-from pycalico.ipam import IPAMClient
-=======
 # Copyright 2015 Metaswitch Networks
 #
 # Licensed under the Apache License, Version 2.0 (the "License");
@@ -55,9 +32,12 @@
 from policy import PolicyParser
 from subprocess import check_output, CalledProcessError, check_call
 
+import common
+from common.util import _patch_api, configure_logger, IdentityFilter
+from common.constants import *
+
 import pycalico
 from pycalico import netns
->>>>>>> 7fad7ce4
 from pycalico.block import AlreadyAssignedError
 from pycalico.datastore import IF_PREFIX
 from pycalico.datastore_datatypes import Rule, Rules
@@ -66,25 +46,19 @@
 
 from logutils import *
 
-<<<<<<< HEAD
-logger = logging.getLogger(__name__)
 util_logger = logging.getLogger(common.util.__name__)
 pycalico_logger = logging.getLogger(pycalico.__name__)
-=======
-pycalico_logger = logging.getLogger(pycalico.__name__)
 logger = logging.getLogger(__name__)
->>>>>>> 7fad7ce4
 
 # Docker and Host information.
 DOCKER_VERSION = "1.16"
 ORCHESTRATOR_ID = "docker"
 HOSTNAME = socket.gethostname()
 
-<<<<<<< HEAD
-=======
 # Config filename.
 CONFIG_FILENAME = "calico_kubernetes.ini"
 
+# Key to look for annotations.
 POLICY_ANNOTATION_KEY = "projectcalico.org/policy"
 
 # Values in configuration dictionary.
@@ -103,16 +77,20 @@
                     CALICO_IPAM_VAR,
                     DEFAULT_POLICY_VAR]
 
->>>>>>> 7fad7ce4
 
 class NetworkPlugin(object):
 
     def __init__(self, config):
         self.pod_name = None
-        self.profile_name = None
         self.namespace = None
         self.docker_id = None
-        self.policy_parser = None
+        self.policy_enabled = CALICO_POLICY == 'true'
+
+        # Determine profile to use.
+        if self.policy_enabled:
+            self.profile_name = DEFAULT_PROFILE_REJECT
+        else:
+            self.profile_name = DEFAULT_PROFILE_ACCEPT
 
         # Get configuration from the given dictionary.
         logger.debug("Plugin running with config: %s", config)
@@ -131,19 +109,9 @@
         self.pod_name = pod_name
         self.docker_id = docker_id
         self.namespace = namespace
-<<<<<<< HEAD
-        self.profile_name = DEFAULT_PROFILE_REJECT if CALICO_POLICY == 'true' \
-            else DEFAULT_PROFILE_ACCEPT
-
-        logger.info('Configuring docker container %s', self.docker_id)
-=======
-        self.policy_parser = PolicyParser(self.namespace)
-        self.profile_name = "%s_%s_%s" % (self.namespace,
-                                          self.pod_name,
-                                          str(self.docker_id)[:12])
+
         logger.info('Configuring pod %s/%s (container_id %s)',
                     self.namespace, self.pod_name, self.docker_id)
->>>>>>> 7fad7ce4
 
         try:
             endpoint = self._configure_interface()
@@ -171,34 +139,15 @@
         self.pod_name = pod_name
         self.docker_id = docker_id
         self.namespace = namespace
-<<<<<<< HEAD
-
-        logger.info('Deleting container %s', self.docker_id)
-=======
-        self.profile_name = "%s_%s_%s" % (self.namespace,
-                                          self.pod_name,
-                                          str(self.docker_id)[:12])
-
         logger.info('Removing networking from pod %s/%s (container id %s)',
                     self.namespace, self.pod_name, self.docker_id)
->>>>>>> 7fad7ce4
 
         # Remove the profile for the workload.
         self._container_remove()
 
-<<<<<<< HEAD
-=======
-        # Delete profile
-        try:
-            logger.info("Deleting Calico profile: %s", self.profile_name)
-            self._datastore_client.remove_profile(self.profile_name)
-        except:
-            logger.warning("Cannot remove profile %s; Profile cannot "
-                           "be found.", self.profile_name)
         logger.info("Successfully removed networking for pod %s/%s",
                     self.namespace, self.pod_name)
 
->>>>>>> 7fad7ce4
     def status(self, namespace, pod_name, docker_id):
         self.namespace = namespace
         self.pod_name = pod_name
@@ -220,29 +169,15 @@
                 workload_id=self.docker_id
             )
         except KeyError:
-<<<<<<< HEAD
             # Obtain information from Docker Client and validate container state
             self._validate_container_state(self.docker_id)
-            logger.error("Container %s doesn't contain any endpoints", self.docker_id)
-=======
             logger.error("Error in status: No endpoint for pod: %s/%s",
                          self.namespace, self.pod_name)
->>>>>>> 7fad7ce4
             sys.exit(1)
 
         # Retrieve IPAddress from the attached IPNetworks on the endpoint
         # Since Kubernetes only supports ipv4, we'll only check for ipv4 nets
         if not endpoint.ipv4_nets:
-<<<<<<< HEAD
-            logger.error("Exiting. No IPs attached to endpoint %s", self.docker_id)
-            sys.exit(1)
-        else:
-            ip_nets = list(endpoint.ipv4_nets)
-            if len(ip_nets) is not 1:
-                logger.warning("There is more than one IPNetwork attached to"
-                               "endpoint %s", self.docker_id)
-            ip = ip_nets[0].ip
-=======
             logger.error("Error in status: No IPs attached to pod %s/%s",
                          self.namespace, self.pod_name)
             sys.exit(1)
@@ -252,7 +187,6 @@
                 logger.warning("There is more than one IPNetwork attached "
                                "to pod %s/%s", self.namespace, self.pod_name)
             ip = ip_net[0].ip
->>>>>>> 7fad7ce4
 
         logger.debug("Retrieved pod IP Address: %s", ip)
 
@@ -272,34 +206,21 @@
         logger.info('Configuring Pod Profile: %s', self.profile_name)
 
         if self._datastore_client.profile_exists(self.profile_name):
-            logger.debug("Profile %s already exists, no work to do", self.profile_name)
+            logger.debug("Profile %s already exists, no work to do", 
+                    self.profile_name)
         else:
-<<<<<<< HEAD
+            # CD4 TODO: Generate rules and pass in when creating profile.
             logger.info("Creating Profile %s", self.profile_name)
-            self._datastore_client.create_profile(self.profile_name)
-            self._apply_rules()
-=======
-            rules = self._generate_rules(pod)
+            rules = self._get_rules()
             self._datastore_client.create_profile(self.profile_name, rules)
-
-        # Add tags to the profile.
-        self._apply_tags(pod)
->>>>>>> 7fad7ce4
 
         # Set the profile for the workload.
         logger.info('Setting profile %s on endpoint %s',
                     self.profile_name, endpoint.endpoint_id)
-<<<<<<< HEAD
-
-        self._datastore_client.set_profiles_on_endpoint(profile_names=[self.profile_name],
-                                                        endpoint_id=endpoint.endpoint_id)
-        logger.info('Finished configuring profile.')
-=======
         self._datastore_client.set_profiles_on_endpoint(
             [self.profile_name], endpoint_id=endpoint.endpoint_id
         )
         logger.debug('Finished configuring profile.')
->>>>>>> 7fad7ce4
 
     def _configure_interface(self):
         """
@@ -319,33 +240,23 @@
         # Set up parameters
         container_pid = self._get_container_pid(self.docker_id)
         interface = 'eth0'
-        endpoint = self._container_add(container_pid, interface)
         namespace = netns.PidNamespace(container_pid)
 
         # Delete the existing veth connecting to the docker bridge.
         self._delete_docker_interface()
-<<<<<<< HEAD
-
-        # Create the veth, move into the container namespace, add the IP and
-        # set up the default routes.
-        logger.info("Creating the veth with namespace pid %s on interface name %s", container_pid, interface)
-        endpoint.mac = endpoint.provision_veth(namespace, interface)
-
-        # Update the endpoint to set the new mac address
-        logger.info("Setting mac address %s to endpoint %s", endpoint.mac, endpoint.name)
-        self._datastore_client.set_endpoint(endpoint)
-=======
+
+        # Add Calico networking.
         logger.info('Configuring Calico network interface')
-        ep = self._container_add(container_pid, interface)
+        endpoint = self._container_add(container_pid, interface)
 
         # Log our container's interfaces after adding the new interface.
         _log_interfaces(container_pid)
 
-        interface_name = generate_cali_interface_name(IF_PREFIX,
-                                                      ep.endpoint_id)
+        ifce_name = generate_cali_interface_name(IF_PREFIX, 
+                                                 endpoint.endpoint_id)
         node_ip = self._get_node_ip()
-        logger.debug('Adding node IP %s to host-side veth %s', node_ip, interface_name)
->>>>>>> 7fad7ce4
+        logger.debug("Adding node IP %s to host-side veth %s", 
+                     node_ip, ifce_name)
 
         # This is slightly tricky. Since the kube-proxy sometimes
         # programs REDIRECT iptables rules, we MUST have an IP on the host end
@@ -357,8 +268,6 @@
         # so we allocate an IP which is already allocated to the node. We set
         # the subnet to /32 so that the routing table is not affected;
         # no traffic for the node_ip's subnet will use the /32 route.
-        node_ip = self._get_node_ip()
-        logger.info('Adding IP %s to interface %s', node_ip, endpoint.name)
         check_call(['ip', 'addr', 'add', node_ip + '/32',
                     'dev', endpoint.name])
 
@@ -380,13 +289,8 @@
             # Calico doesn't know about this container.  Continue.
             pass
         else:
-<<<<<<< HEAD
-            logger.error("This container has already been configured with "
-                         "Calico Networking.")
-=======
             logger.error("This container has already been configured "
                          "with Calico Networking.")
->>>>>>> 7fad7ce4
             sys.exit(1)
 
         # Obtain information from Docker Client and validate container state
@@ -408,8 +312,6 @@
             self._datastore_client.release_ips(set(ip_list))
             sys.exit(1)
 
-<<<<<<< HEAD
-=======
         # Create the veth, move into the container namespace, add the IP and
         # set up the default routes.
         logger.debug("Creating the veth with namespace pid %s on interface "
@@ -420,7 +322,6 @@
         self._datastore_client.set_endpoint(ep)
 
         # Let the caller know what endpoint was created.
->>>>>>> 7fad7ce4
         return ep
 
     def _assign_container_ip(self):
@@ -433,10 +334,6 @@
 
         :return IPAddress which has been assigned
         """
-<<<<<<< HEAD
-        if CALICO_IPAM == 'true':
-            # Assign IP address through IPAM Client
-=======
         def _assign(ip):
             """
             Local helper function for assigning an IP and checking for errors.
@@ -450,7 +347,6 @@
                 sys.exit(1)
 
         if self.calico_ipam == 'true':
->>>>>>> 7fad7ce4
             logger.info("Using Calico IPAM")
             try:
                 ipv4s, ipv6s = self._datastore_client.auto_assign_ips(1, 0,
@@ -527,13 +423,8 @@
         try:
             netns.remove_veth(endpoint.name)
         except CalledProcessError:
-<<<<<<< HEAD
-            logger.exception("Could not remove veth interface from endpoint %s",
-                             endpoint.name)
-=======
             logger.exception("Could not remove veth interface from "
                              "endpoint %s", endpoint.name)
->>>>>>> 7fad7ce4
 
         # Remove the container/endpoint from the datastore.
         try:
@@ -553,11 +444,6 @@
 
         # We can't set up Calico if the container shares the host namespace.
         if info["HostConfig"]["NetworkMode"] == "host":
-<<<<<<< HEAD
-            logger.warning("Can't add the container to Calico because it is "
-                           "running NetworkMode = host.")
-            sys.exit(0)
-=======
             logger.warning("Calico cannot network container because "
                            "it is running NetworkMode = host.")
             sys.exit(0)
@@ -569,7 +455,6 @@
         """
         info = self._get_container_info(container_name)
         return info["HostConfig"]["NetworkMode"] == "host"
->>>>>>> 7fad7ce4
 
     def _get_container_info(self, container_name):
         try:
@@ -588,13 +473,8 @@
 
     def _read_docker_ip(self):
         """Get the IP for the pod's infra container."""
-<<<<<<< HEAD
-        info = self._get_container_info(self.docker_id)
-        ip = info["NetworkSettings"]["IPAddress"]
-=======
         container_info = self._get_container_info(self.docker_id)
         ip = container_info["NetworkSettings"]["IPAddress"]
->>>>>>> 7fad7ce4
         logger.info('Docker-assigned IP is %s', ip)
         return IPAddress(ip)
 
@@ -646,44 +526,13 @@
         # Clean up after ourselves (don't want to leak netns files)
         logger.debug(check_output(['rm', netns_file]))
 
-    def _get_pod_ports(self, pod):
-        """
-        Get the list of ports on containers in the Pod.
-
-        :return list ports: the Kubernetes ContainerPort objects for the pod.
-        """
-        ports = []
-        for container in pod['spec']['containers']:
-            try:
-                more_ports = container['ports']
-                logger.info('Adding ports %s', more_ports)
-                ports.extend(more_ports)
-            except KeyError:
-                pass
-        return ports
-
-<<<<<<< HEAD
-    def _apply_rules(self):
-        """
-        Generate a default rules for a pod based on the profile name
-
-        The name of the profile is set using the value of the environment
-        variable CALICO_POLICY.
-
-        If CALICO_POLICY is true, then the rules will be
-        deny all inbound traffic and allow all outbound traffic
-        If CALICO_POLICY is false, then the rules will be
-        allow all inbound and outbound traffic
-
-        :return:
-        """
-        try:
-            profile = self._datastore_client.get_profile(self.profile_name)
-        except:
-            logger.error("Could not apply rules. Profile not found: %s, exiting",
-                         self.profile_name)
-            sys.exit(1)
-
+    def _get_rules(self):
+        """
+        Generate default rules for a Calico profile.
+
+        If Calico policy is enabled, all traffic will be rejected.
+        Otherwise, all traffic will be allowed.
+        """
         # Determine rule set based on policy
         if self.profile_name == DEFAULT_PROFILE_REJECT:
             default_rule = Rule(action="deny")
@@ -692,48 +541,10 @@
             default_rule = Rule(action="allow")
             logger.info("Using allow all rules")
 
-        rules = Rules(id=profile.name,
+        rules = Rules(self.profile_name,
                       inbound_rules=[default_rule],
                       outbound_rules=[Rule(action="allow")])
-
-        # Write rules to profile
-        rules_path = RULES_PATH % {"profile_id": profile.name}
-        self._datastore_client.etcd_client.write(
-            rules_path, rules.to_json())
-
-        logger.info('Finished applying rules.')
-=======
-    def _get_pod_config(self):
-        """Get the pod resource from the API.
-        API Path depends on the api_root, namespace, and pod_name
-
-        :return: JSON object containing the pod spec
-        """
-        with requests.Session() as session:
-            if self._api_root_secure() and self.auth_token:
-                logger.debug('Updating header with Token %s', self.auth_token)
-                session.headers.update({'Authorization':
-                                        'Bearer ' + self.auth_token})
-
-            path = os.path.join(self.api_root,
-                                'namespaces/%s/pods/%s' % (self.namespace,
-                                                           self.pod_name))
-            try:
-                logger.debug('Querying API for Pod: %s', path)
-                response = session.get(path, verify=False)
-            except BaseException:
-                logger.exception("Exception hitting Kubernetes API")
-                sys.exit(1)
-            else:
-                if response.status_code != 200:
-                    logger.error("Response from API returned %s Error:\n%s",
-                                 response.status_code,
-                                 response.text)
-                    sys.exit(response.status_code)
-
-        logger.debug("API Response: %s", response.text)
-        pod = json.loads(response.text)
-        return pod
+        return rules
 
     def _api_root_secure(self):
         """
@@ -754,146 +565,6 @@
                          KUBE_API_ROOT_VAR, self.api_root)
             sys.exit(1)
 
-    def _generate_rules(self, pod):
-        """
-        Generate Rules takes human readable policy strings in annotations
-        and returns a libcalico Rules object.
-
-        :return tuple of inbound_rules, outbound_rules
-        """
-        # Create allow and per-namespace rules for later use.
-        allow = Rule(action="allow")
-        allow_ns = Rule(action="allow", src_tag=self._get_namespace_tag(pod))
-        annotations = self._get_metadata(pod, "annotations")
-        logger.debug("Found annotations: %s", annotations)
-
-        if self.namespace == "kube-system" :
-            # Pods in the kube-system namespace must be accessible by all
-            # other pods for services like DNS to work.
-            logger.info("Pod is in kube-system namespace - allow all")
-            inbound_rules = [allow]
-            outbound_rules = [allow]
-        elif annotations and POLICY_ANNOTATION_KEY in annotations:
-            # If policy annotations are defined, use them to generate rules.
-            logger.info("Generating advanced security policy from annotations")
-            rules = annotations[POLICY_ANNOTATION_KEY]
-            inbound_rules = []
-            outbound_rules = [allow]
-            for rule in rules.split(";"):
-                parsed_rule = self.policy_parser.parse_line(rule)
-                inbound_rules.append(parsed_rule)
-        else:
-            # If not annotations are defined, just use the configured
-            # default policy.
-            if self.default_policy == 'ns_isolation':
-                # Isolate on namespace boundaries by default.
-                logger.debug("Default policy is namespace isolation")
-                inbound_rules = [allow_ns]
-                outbound_rules = [allow]
-            else:
-                # Allow all traffic by default.
-                logger.debug("Default policy is allow all")
-                inbound_rules = [allow]
-                outbound_rules = [allow]
-
-        return Rules(id=self.profile_name,
-                     inbound_rules=inbound_rules,
-                     outbound_rules=outbound_rules)
-
-    def _apply_tags(self, pod):
-        """
-        In addition to Calico's default pod_name tag,
-        Add tags generated from Kubernetes Labels and Namespace
-            Ex. labels: {key:value} -> tags+= namespace_key_value
-        Add tag for namespace
-            Ex. namespace: default -> tags+= namespace_default
-
-        :param self.profile_name: The name of the Calico profile.
-        :type self.profile_name: string
-        :param pod: The config dictionary for the pod being created.
-        :type pod: dict
-        :return:
-        """
-        logger.debug('Applying tags')
-
-        try:
-            profile = self._datastore_client.get_profile(self.profile_name)
-        except KeyError:
-            logger.error('Could not apply tags. Profile %s could not be '
-                         'found. Exiting', self.profile_name)
-            sys.exit(1)
-
-        # Grab namespace and create a tag if it exists.
-        ns_tag = self._get_namespace_tag(pod)
-        logger.debug('Adding tag %s', ns_tag)
-        profile.tags.add(ns_tag)
-
-        # Create tags from labels
-        labels = self._get_metadata(pod, 'labels')
-        if labels:
-            for k, v in labels.iteritems():
-                tag = self._label_to_tag(k, v)
-                logger.debug('Adding tag %s', tag)
-                profile.tags.add(tag)
-
-        self._datastore_client.profile_update_tags(profile)
-        logger.debug('Finished applying tags.')
-
-    def _get_metadata(self, pod, key):
-        """
-        Return Metadata[key] Object given Pod
-        Returns None if no key-value exists
-        """
-        try:
-            val = pod['metadata'][key]
-        except (KeyError, TypeError):
-            logger.debug('No %s found in pod %s', key, pod)
-            return None
-
-        logger.debug("Pod %s: %s", key, val)
-        return val
-
-    def _escape_chars(self, unescaped_string):
-        """
-        Calico can only handle 3 special chars, '_.-'
-        This function uses regex sub to replace SCs with '_'
-        """
-        # Character to replace symbols
-        swap_char = '_'
-
-        # If swap_char is in string, double it.
-        unescaped_string = re.sub(swap_char, "%s%s" % (swap_char, swap_char),
-                                  unescaped_string)
-
-        # Substitute all invalid chars.
-        return re.sub('[^a-zA-Z0-9\.\_\-]', swap_char, unescaped_string)
-
-    def _get_namespace_tag(self, pod):
-        """
-        Pull metadata for namespace and return it and a generated NS tag
-        """
-        assert self.namespace
-        ns_tag = self._escape_chars('%s=%s' % ('namespace', self.namespace))
-        return ns_tag
-
-    def _label_to_tag(self, label_key, label_value):
-        """
-        Labels are key-value pairs, tags are single strings. This function
-        handles that translation.
-        1) Concatenate key and value with '='
-        2) Prepend a pod's namespace followed by '/' if available
-        3) Escape the generated string so it is Calico compatible
-        :param label_key: key to label
-        :param label_value: value to given key for a label
-        :param namespace: Namespace string, input None if not available
-        :param types: (self, string, string, string)
-        :return single string tag
-        :rtype string
-        """
-        tag = '%s=%s' % (label_key, label_value)
-        tag = '%s/%s' % (self.namespace, tag)
-        tag = self._escape_chars(tag)
-        return tag
 
 def _log_interfaces(namespace):
     """
@@ -984,7 +655,6 @@
         config[var] = parser.get("config", var)
 
     return config
->>>>>>> 7fad7ce4
 
 
 def run_protected():
@@ -998,46 +668,13 @@
     pod_name = sys.argv[3].replace('/', '_') if len(sys.argv) >=4 else None
     docker_id = sys.argv[4] if len(sys.argv) >=5 else None
 
-<<<<<<< HEAD
-    # Append a stdout logging handler to log to the Kubelet.
-    # We cannot do this in the status hook because the Kubelet looks to
-    # stdout for status results.
-    log_to_stdout = (mode != 'status')
-=======
     # Get config from file / environment.
     config = load_config()
->>>>>>> 7fad7ce4
 
     # Filter the logger to append the Docker ID to logs.
     # If docker_id is not supplied, do not include it in logger config.
     if docker_id:
         configure_logger(logger=logger,
-<<<<<<< HEAD
-                         log_level=LOG_LEVEL,
-                         log_format=DOCKER_ID_ROOT_LOG_FORMAT,
-                         log_to_stdout=log_to_stdout)
-        configure_logger(logger=pycalico_logger,
-                         log_level=LOG_LEVEL,
-                         log_format=DOCKER_ID_LOG_FORMAT,
-                         log_to_stdout=log_to_stdout)
-
-        docker_filter = IdentityFilter(identity=str(docker_id)[:12])
-        logger.addFilter(docker_filter)
-        pycalico_logger.addFilter(docker_filter)
-    else:
-        configure_logger(logger=logger,
-                         log_level=LOG_LEVEL,
-                         log_format=ROOT_LOG_FORMAT,
-                         log_to_stdout=log_to_stdout)
-        configure_logger(logger=pycalico_logger,
-                         log_level=LOG_LEVEL,
-                         log_format=LOG_FORMAT,
-                         log_to_stdout=log_to_stdout)
-
-    # Try to run the plugin, logging out any BaseExceptions raised.
-    logger.info("Begin Calico network plugin execution")
-    logger.info('Plugin Args: %s', sys.argv)
-=======
                          log_level=config[LOG_LEVEL_VAR],
                          docker_id=str(docker_id)[:12],
                          log_format=DOCKER_ID_ROOT_LOG_FORMAT)
@@ -1057,20 +694,11 @@
     # Try to run the plugin, logging out any BaseExceptions raised.
     logger.debug("Begin Calico network plugin execution")
     logger.debug('Plugin Args: %s', sys.argv)
->>>>>>> 7fad7ce4
     rc = 0
     try:
         run(mode=mode,
             namespace=namespace,
             pod_name=pod_name,
-<<<<<<< HEAD
-            docker_id=docker_id)
-    except SystemExit as e:
-        # If a SystemExit is thrown, we've already handled the error and have
-        # called sys.exit().  No need to produce a duplicate exception
-        # message, just set the return code.
-        rc = e
-=======
             docker_id=docker_id,
             config=config)
     except SystemExit, e:
@@ -1078,25 +706,17 @@
         # called sys.exit().  No need to produce a duplicate exception
         # message, just return the exit code.
         rc = e.code
->>>>>>> 7fad7ce4
     except BaseException:
         # Log the exception and set the return code to 1.
         logger.exception("Unhandled Exception killed plugin")
         rc = 1
     finally:
         # Log that we've finished, and exit with the correct return code.
-<<<<<<< HEAD
-        logger.info("Calico network plugin execution complete")
-        sys.exit(rc)
-
-def run(mode, namespace, pod_name, docker_id):
-=======
         logger.debug("Calico network plugin execution complete, rc=%s", rc)
         sys.exit(rc)
 
 
 def run(mode, namespace, pod_name, docker_id, config):
->>>>>>> 7fad7ce4
     if mode == 'init':
         logger.info('No initialization work to perform')
     elif mode == "status":
@@ -1105,28 +725,15 @@
         logger.info('Executing Calico pod-status hook')
         NetworkPlugin().status(namespace, pod_name, docker_id)
     else:
-<<<<<<< HEAD
-        logger.info("Using LOG_LEVEL=%s", LOG_LEVEL)
-        logger.info("Using ETCD_AUTHORITY=%s",
-                    os.environ[ETCD_AUTHORITY_ENV])
-        logger.info("Using KUBE_API_ROOT=%s", KUBE_API_ROOT)
-        logger.info("Using CALICO_IPAM=%s", CALICO_IPAM)
-
-=======
->>>>>>> 7fad7ce4
         if mode == 'setup':
             logger.info('Executing Calico pod-creation hook')
             NetworkPlugin(config).create(namespace, pod_name, docker_id)
         elif mode == 'teardown':
             logger.info('Executing Calico pod-deletion hook')
-<<<<<<< HEAD
-            NetworkPlugin().delete(namespace, pod_name, docker_id)
-=======
             NetworkPlugin(config).delete(namespace, pod_name, docker_id)
         elif mode == "status":
             logger.debug('Executing Calico pod-status hook')
             NetworkPlugin(config).status(namespace, pod_name, docker_id)
->>>>>>> 7fad7ce4
 
 
 if __name__ == '__main__':  # pragma: no cover
